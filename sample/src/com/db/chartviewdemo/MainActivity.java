package com.db.chartviewdemo;

import com.db.chart.Tools;
import com.db.chart.listener.OnEntryClickListener;
import com.db.chart.model.Bar;
import com.db.chart.model.BarSet;
import com.db.chart.model.Point;
import com.db.chart.model.LineSet;
import com.db.chart.view.BarChartView;
import com.db.chart.view.ChartView;
import com.db.chart.view.LineChartView;
import com.db.chart.view.StackBarChartView;
import com.db.chart.view.YController;
import com.db.williamchartdemo.R;

import android.os.Build;
import android.os.Bundle;
import android.animation.TimeInterpolator;
import android.annotation.SuppressLint;
import android.graphics.Color;
import android.graphics.Typeface;
import android.graphics.Rect;
import android.support.v7.app.ActionBarActivity;
import android.view.View;
import android.view.View.OnClickListener;
import android.view.animation.AccelerateInterpolator;
import android.view.animation.DecelerateInterpolator;
import android.widget.Button;
import android.widget.RelativeLayout.LayoutParams;
import android.widget.TextView;

import com.db.chartviewdemo.DataRetriever;

public class MainActivity extends ActionBarActivity {

	
	private final static String[] mLabels = {"ANT", "GNU", "OWL", "APE", "COD","YAK", "RAM", "JAY"};
	private final TimeInterpolator enterInterpolator = new DecelerateInterpolator(1.5f);
	private final TimeInterpolator exitInterpolator = new AccelerateInterpolator();
	
	private final static float LINE_MAX = 10;
	private final static float LINE_MIN = 1;
	private static LineChartView mLineChart;
	private TextView mLineTooltip;
	private static int mCurrLineEntriesSize;
	private static int mCurrLineSetSize;

	private final static float BAR_MAX = 10;
	private final static float BAR_MIN = 2;
	private static BarChartView mBarChart;
	private TextView mBarTooltip;
	private static int mCurrBarEntriesSize;
	private static int mCurrBarSetSize;

	private final static float STACKBAR_MAX = 10;
	private final static float STACKBAR_MIN = 4.8f;
	private static StackBarChartView mStackBarChart;
	private TextView mStackBarTooltip;
	private static int mCurrStackBarEntriesSize;
	private static int mCurrStackBarSetSize;
	
	
	private static Button mButton;


	private static Runnable mEndAction = new Runnable() {
        @Override
        public void run() {
        	mButton.setEnabled(true);
        	mButton.setText("PLAY ME");
        }
	};

	

	
	
	
	@Override
	public void onCreate(Bundle savedInstanceState) {
        super.onCreate(savedInstanceState);
        setContentView(R.layout.activity_main);
     
        
		mButton = (Button) findViewById(R.id.button);
		mButton.setTypeface(Typeface.createFromAsset(getAssets(),"Roboto-Regular.ttf"));
		
		mButton.setOnClickListener(new OnClickListener(){
			private int updateIndex = 1;
			private boolean newInstance = true;
			@Override
			public void onClick(View v) {
				
				mLineChart.dismissAllTooltips();
				mLineTooltip = null;
				mBarChart.dismissAllTooltips();
				mBarTooltip = null;
				mStackBarChart.dismissAllTooltips();
				mStackBarTooltip = null;
				
				mButton.setEnabled(false);
				mButton.setText("I'M PLAYING...");
				
				switch(updateIndex){
					case 1: 
						if(newInstance)
							updateLineChart( mCurrLineSetSize = DataRetriever.randNumber(1, 3), 
								mCurrLineEntriesSize = DataRetriever.randNumber(5, 8));
						else
							updateValues(mLineChart, mCurrLineSetSize, mCurrLineEntriesSize);
						break;
					case 2: 
						if(newInstance)
							updateBarChart( mCurrBarSetSize = DataRetriever.randNumber(1, 3), 
								mCurrBarEntriesSize = DataRetriever.randNumber(3, 4));
						else
							updateValues(mBarChart, mCurrBarSetSize, mCurrBarEntriesSize);
						break;
					case 3: 
						if(newInstance)
							updateStackBarChart( mCurrStackBarSetSize = DataRetriever.randNumber(2, 3), 
								mCurrStackBarEntriesSize = DataRetriever.randNumber(3, 6));
						else
							updateValues(mStackBarChart, mCurrStackBarSetSize, mCurrStackBarEntriesSize);
						updateIndex = 0;
						break;
				}
				newInstance = !newInstance;
				updateIndex++;
			}
		});

		
		initLineChart();
		initBarChart();
		initStackBarChart();
		
		updateLineChart( mCurrLineSetSize = DataRetriever.randNumber(1, 3), 
							mCurrLineEntriesSize = DataRetriever.randNumber(5, 8));
		updateBarChart( mCurrBarSetSize = DataRetriever.randNumber(1, 3), 
<<<<<<< HEAD
							mCurrBarEntriesSize = DataRetriever.randNumber(4, 6));
		updateStackBarChart( mCurrStackBarSetSize = DataRetriever.randNumber(2, 3), 
							mCurrStackBarEntriesSize = DataRetriever.randNumber(4, 7));
=======
							mCurrBarEntriesSize = DataRetriever.randNumber(3, 4));
		updateStackBarChart( mCurrStackBarSetSize = DataRetriever.randNumber(2, 3), 
							mCurrStackBarEntriesSize = DataRetriever.randNumber(3, 6));
>>>>>>> cd0113f2
		
	}
	
	
	
	
	
	
	/*------------------------------------*
	 *              LINECHART             *
	 *------------------------------------*/
	
	private void initLineChart(){
		
		final OnEntryClickListener lineEntryListener = new OnEntryClickListener(){
			@Override
			public void onClick(int setIndex, int entryIndex, Rect rect) {
				if(mLineTooltip == null)
					showLineTooltip(entryIndex, rect);
				else
					dismissLineTooltip(entryIndex, rect);
			}
		};
		
		final OnClickListener lineClickListener = new OnClickListener(){

			@Override
			public void onClick(View v) {
				if(mLineTooltip != null)
					dismissLineTooltip(-1, null);
			}
		};
		
		mLineChart = (LineChartView) findViewById(R.id.linechart);
		//mLineChart.setStep(2)
		mLineChart.setOnEntryClickListener(lineEntryListener);
		mLineChart.setOnClickListener(lineClickListener);
	}
	
	
	
	public void updateLineChart(int nSets, int nPoints){
		
		LineSet data;
		mLineChart.reset();
		
		for(int i = 0; i < nSets; i++){
			
			data = new LineSet();
			for(int j = 0; j < nPoints; j++)
				data.addPoint(new Point(mLabels[j], DataRetriever.randValue(LINE_MIN, LINE_MAX)));

			data.setDots(DataRetriever.randBoolean())
				.setDotsColor(Color.parseColor(DataRetriever.getColor(DataRetriever.randNumber(0,2))))
				.setDotsRadius(DataRetriever.randDimen(4,7))
				.setLineThickness(DataRetriever.randDimen(3,8))
				.setLineColor(Color.parseColor(DataRetriever.getColor(i)))
				.setDashed(DataRetriever.randBoolean())
				.setSmooth(DataRetriever.randBoolean())
				;
			
			if(i == 2){
				//data.setFill(Color.parseColor("#3388c6c3"));
				int[] colors = {Color.parseColor("#3388c6c3"), Color.TRANSPARENT};
				data.setGradientFill(colors, null);
			}
			
			if(DataRetriever.randBoolean())
				data.setDotsStrokeThickness(DataRetriever.randDimen(1,4))
				.setDotsStrokeColor(Color.parseColor(DataRetriever.getColor(DataRetriever.randNumber(0,2))))
				;

			mLineChart.addData(data);
		}
		
		mLineChart.setGrid(DataRetriever.randPaint())
			//.setVerticalGrid(randPaint())
			.setHorizontalGrid(DataRetriever.randPaint())
			//.setThresholdLine(2, randPaint())
			.setLabels(YController.NONE)
			.setMaxAxisValue(10, 2)
			.animate(DataRetriever.randAnimation(mEndAction))
			//.show()
			;
	}
	
	
	@SuppressLint("NewApi")
	private void showLineTooltip(int index, Rect rect){
		
		mLineTooltip = (TextView) getLayoutInflater().inflate(R.layout.circular_tooltip, null);
		mLineTooltip.setText(mLabels[index]);
		
        LayoutParams layoutParams = new LayoutParams((int)Tools.fromDpToPx(40), (int)Tools.fromDpToPx(40));
        layoutParams.leftMargin = rect.centerX() - layoutParams.width/2;
        layoutParams.topMargin = rect.centerY() - layoutParams.height/2;
        mLineTooltip.setLayoutParams(layoutParams);
        
        if(android.os.Build.VERSION.SDK_INT >= Build.VERSION_CODES.HONEYCOMB_MR1){
        	mLineTooltip.setPivotX(layoutParams.width/2);
        	mLineTooltip.setPivotY(layoutParams.height/2);
        	mLineTooltip.setAlpha(0);
        	mLineTooltip.setScaleX(0);
        	mLineTooltip.setScaleY(0);
        	mLineTooltip.animate()
	        	.setDuration(150)
	        	.alpha(1)
	        	.scaleX(1).scaleY(1)
	        	.rotation(360)
	        	.setInterpolator(enterInterpolator);
        }
        
        mLineChart.showTooltip(mLineTooltip);
	}
	
	
	
	@SuppressLint("NewApi")
	private void dismissLineTooltip(final int index, final Rect rect){
		
		if(android.os.Build.VERSION.SDK_INT >= Build.VERSION_CODES.JELLY_BEAN){
			mLineTooltip.animate()
			.setDuration(100)
	    	.scaleX(0).scaleY(0)
	    	.alpha(0)
	    	.rotation(-360)
	    	.setInterpolator(exitInterpolator).withEndAction(new Runnable(){
				@Override
				public void run() {
					mLineChart.removeView(mLineTooltip);
					mLineTooltip = null;
					if(index != -1)
						showLineTooltip(index, rect);
				}
	    	});
		}else{
			mLineChart.dismissTooltip(mLineTooltip);
			mLineTooltip = null;
			if(index != -1)
				showLineTooltip(index, rect);
		}
	}
	
	
	
	
	
	
	/*------------------------------------*
	 *              BARCHART              *
	 *------------------------------------*/
	
	private void initBarChart(){
		
		final OnEntryClickListener barEntryListener = new OnEntryClickListener(){
			
			@Override
			public void onClick(int setIndex, int entryIndex, Rect rect) {
				
				if(mBarTooltip == null)
					showBarTooltip(entryIndex, rect);
				else
					dismissBarTooltip(entryIndex, rect);
			}
		};
		
		final OnClickListener barClickListener = new OnClickListener(){

			@Override
			public void onClick(View v) {
				if(mBarTooltip != null)
					dismissBarTooltip(-1, null);
			}
		};
		
		mBarChart = (BarChartView) findViewById(R.id.barchart);
		mBarChart.setOnEntryClickListener(barEntryListener);
		mBarChart.setOnClickListener(barClickListener);
	}
	
	
	
	public void updateBarChart(int nSets, int nPoints){
		
		BarSet data;
		Bar bar;
		mBarChart.reset();
		
		for(int i = 0; i < nSets; i++){
			
			data = new BarSet();
			for(int j = 0; j <nPoints; j++){
				
				bar = new Bar(mLabels[j], DataRetriever.randValue(BAR_MIN, BAR_MAX));
				//bar.setColor(Color.parseColor(getColor(j)));
				data.addBar(bar);
			}
			
			data.setColor(Color.parseColor(DataRetriever.getColor(i)));
			mBarChart.addData(data);
		}
		
		mBarChart.setBarSpacing(DataRetriever.randDimen(13, 28));
		mBarChart.setSetSpacing(DataRetriever.randDimen(2, 7));
		mBarChart.setBarBackground(DataRetriever.randBoolean());
		mBarChart.setBarBackgroundColor(Color.parseColor("#37474f"));
		mBarChart.setRoundCorners(DataRetriever.randDimen(0,6));
		
		mBarChart.setBorderSpacing(DataRetriever.randDimen(5,15))
			.setGrid(DataRetriever.randPaint())
			.setHorizontalGrid(DataRetriever.randPaint())
			.setVerticalGrid(DataRetriever.randPaint())
			.setAxisX(DataRetriever.randBoolean())
			//.setThresholdLine(2, randPaint())
			.setLabels(YController.NONE)
			.setMaxAxisValue((int)BAR_MAX, 2)
			.animate(DataRetriever.randAnimation(mEndAction))
			//.show()
			;	
	}
	
	
	@SuppressLint("NewApi")
	private void showBarTooltip(int index, Rect rect){

		mBarTooltip = (TextView) getLayoutInflater().inflate(R.layout.tooltip, null);
		mBarTooltip.setText(""+mLabels[index].charAt(0));
		
		LayoutParams layoutParams = new LayoutParams(rect.width(), rect.height());	
		layoutParams.leftMargin = rect.left;
		layoutParams.topMargin = rect.top;
		mBarTooltip.setLayoutParams(layoutParams);
        
        if(android.os.Build.VERSION.SDK_INT >= Build.VERSION_CODES.HONEYCOMB_MR1){
        	mBarTooltip.setAlpha(0);
        	mBarTooltip.setScaleY(0);
        	mBarTooltip.animate()
	        	.setDuration(200)
	        	.alpha(1)
	        	.scaleY(1)
	        	.setInterpolator(enterInterpolator);
        }
        
        mBarChart.showTooltip(mBarTooltip);
	}
	

	@SuppressLint("NewApi")
	private void dismissBarTooltip(final int index, final Rect rect){
		
		if(android.os.Build.VERSION.SDK_INT >= Build.VERSION_CODES.JELLY_BEAN){
			mBarTooltip.animate()
			.setDuration(100)
	    	.scaleY(0)
	    	.alpha(0)
	    	.setInterpolator(exitInterpolator).withEndAction(new Runnable(){
				@Override
				public void run() {
					mBarChart.removeView(mBarTooltip);
					mBarTooltip = null;
					if(index != -1)
						showBarTooltip(index, rect);
				}
	    	});
		}else{
			mBarChart.dismissTooltip(mBarTooltip);
			mBarTooltip = null;
			if(index != -1)
				showBarTooltip(index, rect);
		}
	}
	
	
	
	
	
	/*------------------------------------*
	 *           STACKBARCHART            *
	 *------------------------------------*/
	
	private void initStackBarChart(){
		
		final OnEntryClickListener stackBarEntryListener = new OnEntryClickListener(){
			
			@Override
			public void onClick(int setIndex, int entryIndex, Rect rect) {
				
				if(mStackBarTooltip == null)
					showStackBarTooltip(entryIndex, rect);
				else
					dismissStackBarTooltip(entryIndex, rect);
			}
		};
		
		final OnClickListener stackBarClickListener = new OnClickListener(){

			@Override
			public void onClick(View v) {
				if(mStackBarTooltip != null)
					dismissStackBarTooltip(-1, null);
			}
		};
		
		mStackBarChart = (StackBarChartView) findViewById(R.id.stackbarchart);
		mStackBarChart.setStep(4);
		mStackBarChart.setOnEntryClickListener(stackBarEntryListener);
		mStackBarChart.setOnClickListener(stackBarClickListener);
	}
	
	
	public void updateStackBarChart(int nSets, int nPoints){
		
		BarSet data;
		Bar bar;
		mStackBarChart.reset();
		
		for(int i = 0; i < nSets; i++){
			
			data = new BarSet();
			for(int j = 0; j <nPoints; j++){
				bar = new Bar(mLabels[j], DataRetriever.randValue(STACKBAR_MIN, STACKBAR_MAX));
				data.addBar(bar);
			}
			
			data.setColor(Color.parseColor(DataRetriever.getColor(i)));
			mStackBarChart.addData(data);
		}
		
		mStackBarChart.setBarSpacing(DataRetriever.randDimen(12, 27));
		mStackBarChart.setBarBackground(DataRetriever.randBoolean());
		mStackBarChart.setBarBackgroundColor(Color.parseColor("#37474f"));
		mStackBarChart.setRoundCorners(DataRetriever.randDimen(0,6));
		
		mStackBarChart.setBorderSpacing(DataRetriever.randDimen(5,15))
			.setGrid(DataRetriever.randPaint())
			.setHorizontalGrid(DataRetriever.randPaint())
			.setVerticalGrid(DataRetriever.randPaint())
			.setAxisX(DataRetriever.randBoolean())
			//.setThresholdLine(2, randPaint())
			.setLabels(YController.NONE)
			.setMaxAxisValue(10*nSets, 5)
			.animate(DataRetriever.randAnimation(mEndAction))
			//.show()
			;
	}
	
	
	
	@SuppressLint("NewApi")
	private void showStackBarTooltip(int index, Rect rect){
		
		mStackBarTooltip = (TextView) getLayoutInflater().inflate(R.layout.tooltip, null);
		mStackBarTooltip.setText(""+mLabels[index].charAt(0));
		
		LayoutParams layoutParams = new LayoutParams(rect.width(), rect.height());	
		layoutParams.leftMargin = rect.left;
		layoutParams.topMargin = rect.top;
		mStackBarTooltip.setLayoutParams(layoutParams);
        
        if(android.os.Build.VERSION.SDK_INT >= Build.VERSION_CODES.HONEYCOMB_MR1){
        	mStackBarTooltip.setPivotX(0);
        	mStackBarTooltip.setAlpha(0);
        	mStackBarTooltip.setScaleX(0);
        	mStackBarTooltip.animate()
	        	.setDuration(200)
	        	.alpha(1)
	        	.scaleX(1)
	        	.setInterpolator(enterInterpolator);
        }
        
        mStackBarChart.showTooltip(mStackBarTooltip);
	}
	

	@SuppressLint("NewApi")
	private void dismissStackBarTooltip(final int index, final Rect rect){
		
		if(android.os.Build.VERSION.SDK_INT >= Build.VERSION_CODES.JELLY_BEAN){
			mStackBarTooltip.animate()
			.setDuration(100)
	    	.scaleX(0)
	    	.alpha(0)
	    	.setInterpolator(exitInterpolator).withEndAction(new Runnable(){
				@Override
				public void run() {
					mStackBarChart.removeView(mStackBarTooltip);
					mStackBarTooltip = null;
					if(index != -1)
						showStackBarTooltip(index, rect);
				}
	    	});
		}else{
			mStackBarChart.dismissTooltip(mStackBarTooltip);
			mStackBarTooltip = null;
			if(index != -1)
				showStackBarTooltip(index, rect);
		}
	}

	
	
	
	
	private void updateValues(ChartView chartView, int setsSize, int entriesSize){
		
		mButton.setEnabled(false);
		float[] newValues;
		for(int i = 0; i < setsSize; i++){
			
			newValues = new float[entriesSize];
			for(int j = 0; j < entriesSize; j++)
				newValues[j] = DataRetriever.randValue(STACKBAR_MIN, STACKBAR_MAX);
			
			chartView.updateValues(i, newValues);
		}
		
		chartView.notifyDataUpdate();
	}

	
}
<|MERGE_RESOLUTION|>--- conflicted
+++ resolved
@@ -1,570 +1,565 @@
-package com.db.chartviewdemo;
+package com.db.chartviewdemo;
+
+import com.db.chart.Tools;
+import com.db.chart.listener.OnEntryClickListener;
+import com.db.chart.model.Bar;
+import com.db.chart.model.BarSet;
+import com.db.chart.model.Point;
+import com.db.chart.model.LineSet;
+import com.db.chart.view.BarChartView;
+import com.db.chart.view.ChartView;
+import com.db.chart.view.LineChartView;
+import com.db.chart.view.StackBarChartView;
+import com.db.chart.view.YController;
+import com.db.williamchartdemo.R;
+
+import android.os.Build;
+import android.os.Bundle;
+import android.animation.TimeInterpolator;
+import android.annotation.SuppressLint;
+import android.graphics.Color;
+import android.graphics.Typeface;
+import android.graphics.Rect;
+import android.support.v7.app.ActionBarActivity;
+import android.view.View;
+import android.view.View.OnClickListener;
+import android.view.animation.AccelerateInterpolator;
+import android.view.animation.DecelerateInterpolator;
+import android.widget.Button;
+import android.widget.RelativeLayout.LayoutParams;
+import android.widget.TextView;
+
+import com.db.chartviewdemo.DataRetriever;
+
+public class MainActivity extends ActionBarActivity {
+
+	
+	private final static String[] mLabels = {"ANT", "GNU", "OWL", "APE", "COD","YAK", "RAM", "JAY"};
+	private final TimeInterpolator enterInterpolator = new DecelerateInterpolator(1.5f);
+	private final TimeInterpolator exitInterpolator = new AccelerateInterpolator();
+	
+	private final static float LINE_MAX = 10;
+	private final static float LINE_MIN = 1;
+	private static LineChartView mLineChart;
+	private TextView mLineTooltip;
+	private static int mCurrLineEntriesSize;
+	private static int mCurrLineSetSize;
+
+	private final static float BAR_MAX = 10;
+	private final static float BAR_MIN = 2;
+	private static BarChartView mBarChart;
+	private TextView mBarTooltip;
+	private static int mCurrBarEntriesSize;
+	private static int mCurrBarSetSize;
+
+	private final static float STACKBAR_MAX = 10;
+	private final static float STACKBAR_MIN = 4.8f;
+	private static StackBarChartView mStackBarChart;
+	private TextView mStackBarTooltip;
+	private static int mCurrStackBarEntriesSize;
+	private static int mCurrStackBarSetSize;
+	
+	
+	private static Button mButton;
+
+
+	private static Runnable mEndAction = new Runnable() {
+        @Override
+        public void run() {
+        	mButton.setEnabled(true);
+        	mButton.setText("PLAY ME");
+        }
+	};
+
+	
+
+	
+	
+	
+	@Override
+	public void onCreate(Bundle savedInstanceState) {
+        super.onCreate(savedInstanceState);
+        setContentView(R.layout.activity_main);
+     
+        
+		mButton = (Button) findViewById(R.id.button);
+		mButton.setTypeface(Typeface.createFromAsset(getAssets(),"Roboto-Regular.ttf"));
+		
+		mButton.setOnClickListener(new OnClickListener(){
+			private int updateIndex = 1;
+			private boolean newInstance = true;
+			@Override
+			public void onClick(View v) {
+				
+				mLineChart.dismissAllTooltips();
+				mLineTooltip = null;
+				mBarChart.dismissAllTooltips();
+				mBarTooltip = null;
+				mStackBarChart.dismissAllTooltips();
+				mStackBarTooltip = null;
+				
+				mButton.setEnabled(false);
+				mButton.setText("I'M PLAYING...");
+				
+				switch(updateIndex){
+					case 1: 
+						if(newInstance)
+							updateLineChart( mCurrLineSetSize = DataRetriever.randNumber(1, 3), 
+								mCurrLineEntriesSize = DataRetriever.randNumber(5, 8));
+						else
+							updateValues(mLineChart, mCurrLineSetSize, mCurrLineEntriesSize);
+						break;
+					case 2: 
+						if(newInstance)
+							updateBarChart( mCurrBarSetSize = DataRetriever.randNumber(1, 3), 
+								mCurrBarEntriesSize = DataRetriever.randNumber(3, 4));
+						else
+							updateValues(mBarChart, mCurrBarSetSize, mCurrBarEntriesSize);
+						break;
+					case 3: 
+						if(newInstance)
+							updateStackBarChart( mCurrStackBarSetSize = DataRetriever.randNumber(2, 3), 
+								mCurrStackBarEntriesSize = DataRetriever.randNumber(3, 6));
+						else
+							updateValues(mStackBarChart, mCurrStackBarSetSize, mCurrStackBarEntriesSize);
+						updateIndex = 0;
+						break;
+				}
+				newInstance = !newInstance;
+				updateIndex++;
+			}
+		});
+
+		
+		initLineChart();
+		initBarChart();
+		initStackBarChart();
+		
+		updateLineChart( mCurrLineSetSize = DataRetriever.randNumber(1, 3), 
+							mCurrLineEntriesSize = DataRetriever.randNumber(5, 8));
+		updateBarChart( mCurrBarSetSize = DataRetriever.randNumber(1, 3),
+							mCurrBarEntriesSize = DataRetriever.randNumber(3, 4));
+		updateStackBarChart( mCurrStackBarSetSize = DataRetriever.randNumber(2, 3), 
+							mCurrStackBarEntriesSize = DataRetriever.randNumber(3, 6));
 
-import com.db.chart.Tools;
-import com.db.chart.listener.OnEntryClickListener;
-import com.db.chart.model.Bar;
-import com.db.chart.model.BarSet;
-import com.db.chart.model.Point;
-import com.db.chart.model.LineSet;
-import com.db.chart.view.BarChartView;
-import com.db.chart.view.ChartView;
-import com.db.chart.view.LineChartView;
-import com.db.chart.view.StackBarChartView;
-import com.db.chart.view.YController;
-import com.db.williamchartdemo.R;
-
-import android.os.Build;
-import android.os.Bundle;
-import android.animation.TimeInterpolator;
-import android.annotation.SuppressLint;
-import android.graphics.Color;
-import android.graphics.Typeface;
-import android.graphics.Rect;
-import android.support.v7.app.ActionBarActivity;
-import android.view.View;
-import android.view.View.OnClickListener;
-import android.view.animation.AccelerateInterpolator;
-import android.view.animation.DecelerateInterpolator;
-import android.widget.Button;
-import android.widget.RelativeLayout.LayoutParams;
-import android.widget.TextView;
-
-import com.db.chartviewdemo.DataRetriever;
-
-public class MainActivity extends ActionBarActivity {
-
-	
-	private final static String[] mLabels = {"ANT", "GNU", "OWL", "APE", "COD","YAK", "RAM", "JAY"};
-	private final TimeInterpolator enterInterpolator = new DecelerateInterpolator(1.5f);
-	private final TimeInterpolator exitInterpolator = new AccelerateInterpolator();
-	
-	private final static float LINE_MAX = 10;
-	private final static float LINE_MIN = 1;
-	private static LineChartView mLineChart;
-	private TextView mLineTooltip;
-	private static int mCurrLineEntriesSize;
-	private static int mCurrLineSetSize;
-
-	private final static float BAR_MAX = 10;
-	private final static float BAR_MIN = 2;
-	private static BarChartView mBarChart;
-	private TextView mBarTooltip;
-	private static int mCurrBarEntriesSize;
-	private static int mCurrBarSetSize;
-
-	private final static float STACKBAR_MAX = 10;
-	private final static float STACKBAR_MIN = 4.8f;
-	private static StackBarChartView mStackBarChart;
-	private TextView mStackBarTooltip;
-	private static int mCurrStackBarEntriesSize;
-	private static int mCurrStackBarSetSize;
-	
-	
-	private static Button mButton;
-
-
-	private static Runnable mEndAction = new Runnable() {
-        @Override
-        public void run() {
-        	mButton.setEnabled(true);
-        	mButton.setText("PLAY ME");
-        }
-	};
-
-	
-
-	
-	
-	
-	@Override
-	public void onCreate(Bundle savedInstanceState) {
-        super.onCreate(savedInstanceState);
-        setContentView(R.layout.activity_main);
-     
-        
-		mButton = (Button) findViewById(R.id.button);
-		mButton.setTypeface(Typeface.createFromAsset(getAssets(),"Roboto-Regular.ttf"));
-		
-		mButton.setOnClickListener(new OnClickListener(){
-			private int updateIndex = 1;
-			private boolean newInstance = true;
-			@Override
-			public void onClick(View v) {
-				
-				mLineChart.dismissAllTooltips();
-				mLineTooltip = null;
-				mBarChart.dismissAllTooltips();
-				mBarTooltip = null;
-				mStackBarChart.dismissAllTooltips();
-				mStackBarTooltip = null;
-				
-				mButton.setEnabled(false);
-				mButton.setText("I'M PLAYING...");
-				
-				switch(updateIndex){
-					case 1: 
-						if(newInstance)
-							updateLineChart( mCurrLineSetSize = DataRetriever.randNumber(1, 3), 
-								mCurrLineEntriesSize = DataRetriever.randNumber(5, 8));
-						else
-							updateValues(mLineChart, mCurrLineSetSize, mCurrLineEntriesSize);
-						break;
-					case 2: 
-						if(newInstance)
-							updateBarChart( mCurrBarSetSize = DataRetriever.randNumber(1, 3), 
-								mCurrBarEntriesSize = DataRetriever.randNumber(3, 4));
-						else
-							updateValues(mBarChart, mCurrBarSetSize, mCurrBarEntriesSize);
-						break;
-					case 3: 
-						if(newInstance)
-							updateStackBarChart( mCurrStackBarSetSize = DataRetriever.randNumber(2, 3), 
-								mCurrStackBarEntriesSize = DataRetriever.randNumber(3, 6));
-						else
-							updateValues(mStackBarChart, mCurrStackBarSetSize, mCurrStackBarEntriesSize);
-						updateIndex = 0;
-						break;
-				}
-				newInstance = !newInstance;
-				updateIndex++;
-			}
-		});
-
-		
-		initLineChart();
-		initBarChart();
-		initStackBarChart();
-		
-		updateLineChart( mCurrLineSetSize = DataRetriever.randNumber(1, 3), 
-							mCurrLineEntriesSize = DataRetriever.randNumber(5, 8));
-		updateBarChart( mCurrBarSetSize = DataRetriever.randNumber(1, 3), 
-<<<<<<< HEAD
-							mCurrBarEntriesSize = DataRetriever.randNumber(4, 6));
-		updateStackBarChart( mCurrStackBarSetSize = DataRetriever.randNumber(2, 3), 
-							mCurrStackBarEntriesSize = DataRetriever.randNumber(4, 7));
-=======
-							mCurrBarEntriesSize = DataRetriever.randNumber(3, 4));
-		updateStackBarChart( mCurrStackBarSetSize = DataRetriever.randNumber(2, 3), 
-							mCurrStackBarEntriesSize = DataRetriever.randNumber(3, 6));
->>>>>>> cd0113f2
-		
-	}
-	
-	
-	
-	
-	
-	
-	/*------------------------------------*
-	 *              LINECHART             *
-	 *------------------------------------*/
-	
-	private void initLineChart(){
-		
-		final OnEntryClickListener lineEntryListener = new OnEntryClickListener(){
-			@Override
-			public void onClick(int setIndex, int entryIndex, Rect rect) {
-				if(mLineTooltip == null)
-					showLineTooltip(entryIndex, rect);
-				else
-					dismissLineTooltip(entryIndex, rect);
-			}
-		};
-		
-		final OnClickListener lineClickListener = new OnClickListener(){
-
-			@Override
-			public void onClick(View v) {
-				if(mLineTooltip != null)
-					dismissLineTooltip(-1, null);
-			}
-		};
-		
-		mLineChart = (LineChartView) findViewById(R.id.linechart);
-		//mLineChart.setStep(2)
-		mLineChart.setOnEntryClickListener(lineEntryListener);
-		mLineChart.setOnClickListener(lineClickListener);
-	}
-	
-	
-	
-	public void updateLineChart(int nSets, int nPoints){
-		
-		LineSet data;
-		mLineChart.reset();
-		
-		for(int i = 0; i < nSets; i++){
-			
-			data = new LineSet();
-			for(int j = 0; j < nPoints; j++)
-				data.addPoint(new Point(mLabels[j], DataRetriever.randValue(LINE_MIN, LINE_MAX)));
-
-			data.setDots(DataRetriever.randBoolean())
-				.setDotsColor(Color.parseColor(DataRetriever.getColor(DataRetriever.randNumber(0,2))))
-				.setDotsRadius(DataRetriever.randDimen(4,7))
-				.setLineThickness(DataRetriever.randDimen(3,8))
-				.setLineColor(Color.parseColor(DataRetriever.getColor(i)))
-				.setDashed(DataRetriever.randBoolean())
-				.setSmooth(DataRetriever.randBoolean())
-				;
-			
-			if(i == 2){
-				//data.setFill(Color.parseColor("#3388c6c3"));
-				int[] colors = {Color.parseColor("#3388c6c3"), Color.TRANSPARENT};
-				data.setGradientFill(colors, null);
-			}
-			
-			if(DataRetriever.randBoolean())
-				data.setDotsStrokeThickness(DataRetriever.randDimen(1,4))
-				.setDotsStrokeColor(Color.parseColor(DataRetriever.getColor(DataRetriever.randNumber(0,2))))
-				;
-
-			mLineChart.addData(data);
-		}
-		
-		mLineChart.setGrid(DataRetriever.randPaint())
-			//.setVerticalGrid(randPaint())
-			.setHorizontalGrid(DataRetriever.randPaint())
-			//.setThresholdLine(2, randPaint())
-			.setLabels(YController.NONE)
-			.setMaxAxisValue(10, 2)
-			.animate(DataRetriever.randAnimation(mEndAction))
-			//.show()
-			;
-	}
-	
-	
-	@SuppressLint("NewApi")
-	private void showLineTooltip(int index, Rect rect){
-		
-		mLineTooltip = (TextView) getLayoutInflater().inflate(R.layout.circular_tooltip, null);
-		mLineTooltip.setText(mLabels[index]);
-		
-        LayoutParams layoutParams = new LayoutParams((int)Tools.fromDpToPx(40), (int)Tools.fromDpToPx(40));
-        layoutParams.leftMargin = rect.centerX() - layoutParams.width/2;
-        layoutParams.topMargin = rect.centerY() - layoutParams.height/2;
-        mLineTooltip.setLayoutParams(layoutParams);
-        
-        if(android.os.Build.VERSION.SDK_INT >= Build.VERSION_CODES.HONEYCOMB_MR1){
-        	mLineTooltip.setPivotX(layoutParams.width/2);
-        	mLineTooltip.setPivotY(layoutParams.height/2);
-        	mLineTooltip.setAlpha(0);
-        	mLineTooltip.setScaleX(0);
-        	mLineTooltip.setScaleY(0);
-        	mLineTooltip.animate()
-	        	.setDuration(150)
-	        	.alpha(1)
-	        	.scaleX(1).scaleY(1)
-	        	.rotation(360)
-	        	.setInterpolator(enterInterpolator);
-        }
-        
-        mLineChart.showTooltip(mLineTooltip);
-	}
-	
-	
-	
-	@SuppressLint("NewApi")
-	private void dismissLineTooltip(final int index, final Rect rect){
-		
-		if(android.os.Build.VERSION.SDK_INT >= Build.VERSION_CODES.JELLY_BEAN){
-			mLineTooltip.animate()
-			.setDuration(100)
-	    	.scaleX(0).scaleY(0)
-	    	.alpha(0)
-	    	.rotation(-360)
-	    	.setInterpolator(exitInterpolator).withEndAction(new Runnable(){
-				@Override
-				public void run() {
-					mLineChart.removeView(mLineTooltip);
-					mLineTooltip = null;
-					if(index != -1)
-						showLineTooltip(index, rect);
-				}
-	    	});
-		}else{
-			mLineChart.dismissTooltip(mLineTooltip);
-			mLineTooltip = null;
-			if(index != -1)
-				showLineTooltip(index, rect);
-		}
-	}
-	
-	
-	
-	
-	
-	
-	/*------------------------------------*
-	 *              BARCHART              *
-	 *------------------------------------*/
-	
-	private void initBarChart(){
-		
-		final OnEntryClickListener barEntryListener = new OnEntryClickListener(){
-			
-			@Override
-			public void onClick(int setIndex, int entryIndex, Rect rect) {
-				
-				if(mBarTooltip == null)
-					showBarTooltip(entryIndex, rect);
-				else
-					dismissBarTooltip(entryIndex, rect);
-			}
-		};
-		
-		final OnClickListener barClickListener = new OnClickListener(){
-
-			@Override
-			public void onClick(View v) {
-				if(mBarTooltip != null)
-					dismissBarTooltip(-1, null);
-			}
-		};
-		
-		mBarChart = (BarChartView) findViewById(R.id.barchart);
-		mBarChart.setOnEntryClickListener(barEntryListener);
-		mBarChart.setOnClickListener(barClickListener);
-	}
-	
-	
-	
-	public void updateBarChart(int nSets, int nPoints){
-		
-		BarSet data;
-		Bar bar;
-		mBarChart.reset();
-		
-		for(int i = 0; i < nSets; i++){
-			
-			data = new BarSet();
-			for(int j = 0; j <nPoints; j++){
-				
-				bar = new Bar(mLabels[j], DataRetriever.randValue(BAR_MIN, BAR_MAX));
-				//bar.setColor(Color.parseColor(getColor(j)));
-				data.addBar(bar);
-			}
-			
-			data.setColor(Color.parseColor(DataRetriever.getColor(i)));
-			mBarChart.addData(data);
-		}
-		
-		mBarChart.setBarSpacing(DataRetriever.randDimen(13, 28));
-		mBarChart.setSetSpacing(DataRetriever.randDimen(2, 7));
-		mBarChart.setBarBackground(DataRetriever.randBoolean());
-		mBarChart.setBarBackgroundColor(Color.parseColor("#37474f"));
-		mBarChart.setRoundCorners(DataRetriever.randDimen(0,6));
-		
-		mBarChart.setBorderSpacing(DataRetriever.randDimen(5,15))
-			.setGrid(DataRetriever.randPaint())
-			.setHorizontalGrid(DataRetriever.randPaint())
-			.setVerticalGrid(DataRetriever.randPaint())
-			.setAxisX(DataRetriever.randBoolean())
-			//.setThresholdLine(2, randPaint())
-			.setLabels(YController.NONE)
-			.setMaxAxisValue((int)BAR_MAX, 2)
-			.animate(DataRetriever.randAnimation(mEndAction))
-			//.show()
-			;	
-	}
-	
-	
-	@SuppressLint("NewApi")
-	private void showBarTooltip(int index, Rect rect){
-
-		mBarTooltip = (TextView) getLayoutInflater().inflate(R.layout.tooltip, null);
-		mBarTooltip.setText(""+mLabels[index].charAt(0));
-		
-		LayoutParams layoutParams = new LayoutParams(rect.width(), rect.height());	
-		layoutParams.leftMargin = rect.left;
-		layoutParams.topMargin = rect.top;
-		mBarTooltip.setLayoutParams(layoutParams);
-        
-        if(android.os.Build.VERSION.SDK_INT >= Build.VERSION_CODES.HONEYCOMB_MR1){
-        	mBarTooltip.setAlpha(0);
-        	mBarTooltip.setScaleY(0);
-        	mBarTooltip.animate()
-	        	.setDuration(200)
-	        	.alpha(1)
-	        	.scaleY(1)
-	        	.setInterpolator(enterInterpolator);
-        }
-        
-        mBarChart.showTooltip(mBarTooltip);
-	}
-	
-
-	@SuppressLint("NewApi")
-	private void dismissBarTooltip(final int index, final Rect rect){
-		
-		if(android.os.Build.VERSION.SDK_INT >= Build.VERSION_CODES.JELLY_BEAN){
-			mBarTooltip.animate()
-			.setDuration(100)
-	    	.scaleY(0)
-	    	.alpha(0)
-	    	.setInterpolator(exitInterpolator).withEndAction(new Runnable(){
-				@Override
-				public void run() {
-					mBarChart.removeView(mBarTooltip);
-					mBarTooltip = null;
-					if(index != -1)
-						showBarTooltip(index, rect);
-				}
-	    	});
-		}else{
-			mBarChart.dismissTooltip(mBarTooltip);
-			mBarTooltip = null;
-			if(index != -1)
-				showBarTooltip(index, rect);
-		}
-	}
-	
-	
-	
-	
-	
-	/*------------------------------------*
-	 *           STACKBARCHART            *
-	 *------------------------------------*/
-	
-	private void initStackBarChart(){
-		
-		final OnEntryClickListener stackBarEntryListener = new OnEntryClickListener(){
-			
-			@Override
-			public void onClick(int setIndex, int entryIndex, Rect rect) {
-				
-				if(mStackBarTooltip == null)
-					showStackBarTooltip(entryIndex, rect);
-				else
-					dismissStackBarTooltip(entryIndex, rect);
-			}
-		};
-		
-		final OnClickListener stackBarClickListener = new OnClickListener(){
-
-			@Override
-			public void onClick(View v) {
-				if(mStackBarTooltip != null)
-					dismissStackBarTooltip(-1, null);
-			}
-		};
-		
-		mStackBarChart = (StackBarChartView) findViewById(R.id.stackbarchart);
-		mStackBarChart.setStep(4);
-		mStackBarChart.setOnEntryClickListener(stackBarEntryListener);
-		mStackBarChart.setOnClickListener(stackBarClickListener);
-	}
-	
-	
-	public void updateStackBarChart(int nSets, int nPoints){
-		
-		BarSet data;
-		Bar bar;
-		mStackBarChart.reset();
-		
-		for(int i = 0; i < nSets; i++){
-			
-			data = new BarSet();
-			for(int j = 0; j <nPoints; j++){
-				bar = new Bar(mLabels[j], DataRetriever.randValue(STACKBAR_MIN, STACKBAR_MAX));
-				data.addBar(bar);
-			}
-			
-			data.setColor(Color.parseColor(DataRetriever.getColor(i)));
-			mStackBarChart.addData(data);
-		}
-		
-		mStackBarChart.setBarSpacing(DataRetriever.randDimen(12, 27));
-		mStackBarChart.setBarBackground(DataRetriever.randBoolean());
-		mStackBarChart.setBarBackgroundColor(Color.parseColor("#37474f"));
-		mStackBarChart.setRoundCorners(DataRetriever.randDimen(0,6));
-		
-		mStackBarChart.setBorderSpacing(DataRetriever.randDimen(5,15))
-			.setGrid(DataRetriever.randPaint())
-			.setHorizontalGrid(DataRetriever.randPaint())
-			.setVerticalGrid(DataRetriever.randPaint())
-			.setAxisX(DataRetriever.randBoolean())
-			//.setThresholdLine(2, randPaint())
-			.setLabels(YController.NONE)
-			.setMaxAxisValue(10*nSets, 5)
-			.animate(DataRetriever.randAnimation(mEndAction))
-			//.show()
-			;
-	}
-	
-	
-	
-	@SuppressLint("NewApi")
-	private void showStackBarTooltip(int index, Rect rect){
-		
-		mStackBarTooltip = (TextView) getLayoutInflater().inflate(R.layout.tooltip, null);
-		mStackBarTooltip.setText(""+mLabels[index].charAt(0));
-		
-		LayoutParams layoutParams = new LayoutParams(rect.width(), rect.height());	
-		layoutParams.leftMargin = rect.left;
-		layoutParams.topMargin = rect.top;
-		mStackBarTooltip.setLayoutParams(layoutParams);
-        
-        if(android.os.Build.VERSION.SDK_INT >= Build.VERSION_CODES.HONEYCOMB_MR1){
-        	mStackBarTooltip.setPivotX(0);
-        	mStackBarTooltip.setAlpha(0);
-        	mStackBarTooltip.setScaleX(0);
-        	mStackBarTooltip.animate()
-	        	.setDuration(200)
-	        	.alpha(1)
-	        	.scaleX(1)
-	        	.setInterpolator(enterInterpolator);
-        }
-        
-        mStackBarChart.showTooltip(mStackBarTooltip);
-	}
-	
-
-	@SuppressLint("NewApi")
-	private void dismissStackBarTooltip(final int index, final Rect rect){
-		
-		if(android.os.Build.VERSION.SDK_INT >= Build.VERSION_CODES.JELLY_BEAN){
-			mStackBarTooltip.animate()
-			.setDuration(100)
-	    	.scaleX(0)
-	    	.alpha(0)
-	    	.setInterpolator(exitInterpolator).withEndAction(new Runnable(){
-				@Override
-				public void run() {
-					mStackBarChart.removeView(mStackBarTooltip);
-					mStackBarTooltip = null;
-					if(index != -1)
-						showStackBarTooltip(index, rect);
-				}
-	    	});
-		}else{
-			mStackBarChart.dismissTooltip(mStackBarTooltip);
-			mStackBarTooltip = null;
-			if(index != -1)
-				showStackBarTooltip(index, rect);
-		}
-	}
-
-	
-	
-	
-	
-	private void updateValues(ChartView chartView, int setsSize, int entriesSize){
-		
-		mButton.setEnabled(false);
-		float[] newValues;
-		for(int i = 0; i < setsSize; i++){
-			
-			newValues = new float[entriesSize];
-			for(int j = 0; j < entriesSize; j++)
-				newValues[j] = DataRetriever.randValue(STACKBAR_MIN, STACKBAR_MAX);
-			
-			chartView.updateValues(i, newValues);
-		}
-		
-		chartView.notifyDataUpdate();
-	}
-
-	
-}
+		
+	}
+	
+	
+	
+	
+	
+	
+	/*------------------------------------*
+	 *              LINECHART             *
+	 *------------------------------------*/
+	
+	private void initLineChart(){
+		
+		final OnEntryClickListener lineEntryListener = new OnEntryClickListener(){
+			@Override
+			public void onClick(int setIndex, int entryIndex, Rect rect) {
+				if(mLineTooltip == null)
+					showLineTooltip(entryIndex, rect);
+				else
+					dismissLineTooltip(entryIndex, rect);
+			}
+		};
+		
+		final OnClickListener lineClickListener = new OnClickListener(){
+
+			@Override
+			public void onClick(View v) {
+				if(mLineTooltip != null)
+					dismissLineTooltip(-1, null);
+			}
+		};
+		
+		mLineChart = (LineChartView) findViewById(R.id.linechart);
+		//mLineChart.setStep(2)
+		mLineChart.setOnEntryClickListener(lineEntryListener);
+		mLineChart.setOnClickListener(lineClickListener);
+	}
+	
+	
+	
+	public void updateLineChart(int nSets, int nPoints){
+		
+		LineSet data;
+		mLineChart.reset();
+		
+		for(int i = 0; i < nSets; i++){
+			
+			data = new LineSet();
+			for(int j = 0; j < nPoints; j++)
+				data.addPoint(new Point(mLabels[j], DataRetriever.randValue(LINE_MIN, LINE_MAX)));
+
+			data.setDots(DataRetriever.randBoolean())
+				.setDotsColor(Color.parseColor(DataRetriever.getColor(DataRetriever.randNumber(0,2))))
+				.setDotsRadius(DataRetriever.randDimen(4,7))
+				.setLineThickness(DataRetriever.randDimen(3,8))
+				.setLineColor(Color.parseColor(DataRetriever.getColor(i)))
+				.setDashed(DataRetriever.randBoolean())
+				.setSmooth(DataRetriever.randBoolean())
+				;
+			
+			if(i == 2){
+				//data.setFill(Color.parseColor("#3388c6c3"));
+				int[] colors = {Color.parseColor("#3388c6c3"), Color.TRANSPARENT};
+				data.setGradientFill(colors, null);
+			}
+			
+			if(DataRetriever.randBoolean())
+				data.setDotsStrokeThickness(DataRetriever.randDimen(1,4))
+				.setDotsStrokeColor(Color.parseColor(DataRetriever.getColor(DataRetriever.randNumber(0,2))))
+				;
+
+			mLineChart.addData(data);
+		}
+		
+		mLineChart.setGrid(DataRetriever.randPaint())
+			//.setVerticalGrid(randPaint())
+			.setHorizontalGrid(DataRetriever.randPaint())
+			//.setThresholdLine(2, randPaint())
+			.setLabels(YController.NONE)
+			.setMaxAxisValue(10, 2)
+			.animate(DataRetriever.randAnimation(mEndAction))
+			//.show()
+			;
+	}
+	
+	
+	@SuppressLint("NewApi")
+	private void showLineTooltip(int index, Rect rect){
+		
+		mLineTooltip = (TextView) getLayoutInflater().inflate(R.layout.circular_tooltip, null);
+		mLineTooltip.setText(mLabels[index]);
+		
+        LayoutParams layoutParams = new LayoutParams((int)Tools.fromDpToPx(40), (int)Tools.fromDpToPx(40));
+        layoutParams.leftMargin = rect.centerX() - layoutParams.width/2;
+        layoutParams.topMargin = rect.centerY() - layoutParams.height/2;
+        mLineTooltip.setLayoutParams(layoutParams);
+        
+        if(android.os.Build.VERSION.SDK_INT >= Build.VERSION_CODES.HONEYCOMB_MR1){
+        	mLineTooltip.setPivotX(layoutParams.width/2);
+        	mLineTooltip.setPivotY(layoutParams.height/2);
+        	mLineTooltip.setAlpha(0);
+        	mLineTooltip.setScaleX(0);
+        	mLineTooltip.setScaleY(0);
+        	mLineTooltip.animate()
+	        	.setDuration(150)
+	        	.alpha(1)
+	        	.scaleX(1).scaleY(1)
+	        	.rotation(360)
+	        	.setInterpolator(enterInterpolator);
+        }
+        
+        mLineChart.showTooltip(mLineTooltip);
+	}
+	
+	
+	
+	@SuppressLint("NewApi")
+	private void dismissLineTooltip(final int index, final Rect rect){
+		
+		if(android.os.Build.VERSION.SDK_INT >= Build.VERSION_CODES.JELLY_BEAN){
+			mLineTooltip.animate()
+			.setDuration(100)
+	    	.scaleX(0).scaleY(0)
+	    	.alpha(0)
+	    	.rotation(-360)
+	    	.setInterpolator(exitInterpolator).withEndAction(new Runnable(){
+				@Override
+				public void run() {
+					mLineChart.removeView(mLineTooltip);
+					mLineTooltip = null;
+					if(index != -1)
+						showLineTooltip(index, rect);
+				}
+	    	});
+		}else{
+			mLineChart.dismissTooltip(mLineTooltip);
+			mLineTooltip = null;
+			if(index != -1)
+				showLineTooltip(index, rect);
+		}
+	}
+	
+	
+	
+	
+	
+	
+	/*------------------------------------*
+	 *              BARCHART              *
+	 *------------------------------------*/
+	
+	private void initBarChart(){
+		
+		final OnEntryClickListener barEntryListener = new OnEntryClickListener(){
+			
+			@Override
+			public void onClick(int setIndex, int entryIndex, Rect rect) {
+				
+				if(mBarTooltip == null)
+					showBarTooltip(entryIndex, rect);
+				else
+					dismissBarTooltip(entryIndex, rect);
+			}
+		};
+		
+		final OnClickListener barClickListener = new OnClickListener(){
+
+			@Override
+			public void onClick(View v) {
+				if(mBarTooltip != null)
+					dismissBarTooltip(-1, null);
+			}
+		};
+		
+		mBarChart = (BarChartView) findViewById(R.id.barchart);
+		mBarChart.setOnEntryClickListener(barEntryListener);
+		mBarChart.setOnClickListener(barClickListener);
+	}
+	
+	
+	
+	public void updateBarChart(int nSets, int nPoints){
+		
+		BarSet data;
+		Bar bar;
+		mBarChart.reset();
+		
+		for(int i = 0; i < nSets; i++){
+			
+			data = new BarSet();
+			for(int j = 0; j <nPoints; j++){
+				
+				bar = new Bar(mLabels[j], DataRetriever.randValue(BAR_MIN, BAR_MAX));
+				//bar.setColor(Color.parseColor(getColor(j)));
+				data.addBar(bar);
+			}
+			
+			data.setColor(Color.parseColor(DataRetriever.getColor(i)));
+			mBarChart.addData(data);
+		}
+		
+		mBarChart.setBarSpacing(DataRetriever.randDimen(13, 28));
+		mBarChart.setSetSpacing(DataRetriever.randDimen(2, 7));
+		mBarChart.setBarBackground(DataRetriever.randBoolean());
+		mBarChart.setBarBackgroundColor(Color.parseColor("#37474f"));
+		mBarChart.setRoundCorners(DataRetriever.randDimen(0,6));
+		
+		mBarChart.setBorderSpacing(DataRetriever.randDimen(5,15))
+			.setGrid(DataRetriever.randPaint())
+			.setHorizontalGrid(DataRetriever.randPaint())
+			.setVerticalGrid(DataRetriever.randPaint())
+			.setAxisX(DataRetriever.randBoolean())
+			//.setThresholdLine(2, randPaint())
+			.setLabels(YController.NONE)
+			.setMaxAxisValue((int)BAR_MAX, 2)
+			.animate(DataRetriever.randAnimation(mEndAction))
+			//.show()
+			;	
+	}
+	
+	
+	@SuppressLint("NewApi")
+	private void showBarTooltip(int index, Rect rect){
+
+		mBarTooltip = (TextView) getLayoutInflater().inflate(R.layout.tooltip, null);
+		mBarTooltip.setText(""+mLabels[index].charAt(0));
+		
+		LayoutParams layoutParams = new LayoutParams(rect.width(), rect.height());	
+		layoutParams.leftMargin = rect.left;
+		layoutParams.topMargin = rect.top;
+		mBarTooltip.setLayoutParams(layoutParams);
+        
+        if(android.os.Build.VERSION.SDK_INT >= Build.VERSION_CODES.HONEYCOMB_MR1){
+        	mBarTooltip.setAlpha(0);
+        	mBarTooltip.setScaleY(0);
+        	mBarTooltip.animate()
+	        	.setDuration(200)
+	        	.alpha(1)
+	        	.scaleY(1)
+	        	.setInterpolator(enterInterpolator);
+        }
+        
+        mBarChart.showTooltip(mBarTooltip);
+	}
+	
+
+	@SuppressLint("NewApi")
+	private void dismissBarTooltip(final int index, final Rect rect){
+		
+		if(android.os.Build.VERSION.SDK_INT >= Build.VERSION_CODES.JELLY_BEAN){
+			mBarTooltip.animate()
+			.setDuration(100)
+	    	.scaleY(0)
+	    	.alpha(0)
+	    	.setInterpolator(exitInterpolator).withEndAction(new Runnable(){
+				@Override
+				public void run() {
+					mBarChart.removeView(mBarTooltip);
+					mBarTooltip = null;
+					if(index != -1)
+						showBarTooltip(index, rect);
+				}
+	    	});
+		}else{
+			mBarChart.dismissTooltip(mBarTooltip);
+			mBarTooltip = null;
+			if(index != -1)
+				showBarTooltip(index, rect);
+		}
+	}
+	
+	
+	
+	
+	
+	/*------------------------------------*
+	 *           STACKBARCHART            *
+	 *------------------------------------*/
+	
+	private void initStackBarChart(){
+		
+		final OnEntryClickListener stackBarEntryListener = new OnEntryClickListener(){
+			
+			@Override
+			public void onClick(int setIndex, int entryIndex, Rect rect) {
+				
+				if(mStackBarTooltip == null)
+					showStackBarTooltip(entryIndex, rect);
+				else
+					dismissStackBarTooltip(entryIndex, rect);
+			}
+		};
+		
+		final OnClickListener stackBarClickListener = new OnClickListener(){
+
+			@Override
+			public void onClick(View v) {
+				if(mStackBarTooltip != null)
+					dismissStackBarTooltip(-1, null);
+			}
+		};
+		
+		mStackBarChart = (StackBarChartView) findViewById(R.id.stackbarchart);
+		mStackBarChart.setStep(4);
+		mStackBarChart.setOnEntryClickListener(stackBarEntryListener);
+		mStackBarChart.setOnClickListener(stackBarClickListener);
+	}
+	
+	
+	public void updateStackBarChart(int nSets, int nPoints){
+		
+		BarSet data;
+		Bar bar;
+		mStackBarChart.reset();
+		
+		for(int i = 0; i < nSets; i++){
+			
+			data = new BarSet();
+			for(int j = 0; j <nPoints; j++){
+				bar = new Bar(mLabels[j], DataRetriever.randValue(STACKBAR_MIN, STACKBAR_MAX));
+				data.addBar(bar);
+			}
+			
+			data.setColor(Color.parseColor(DataRetriever.getColor(i)));
+			mStackBarChart.addData(data);
+		}
+		
+		mStackBarChart.setBarSpacing(DataRetriever.randDimen(12, 27));
+		mStackBarChart.setBarBackground(DataRetriever.randBoolean());
+		mStackBarChart.setBarBackgroundColor(Color.parseColor("#37474f"));
+		mStackBarChart.setRoundCorners(DataRetriever.randDimen(0,6));
+		
+		mStackBarChart.setBorderSpacing(DataRetriever.randDimen(5,15))
+			.setGrid(DataRetriever.randPaint())
+			.setHorizontalGrid(DataRetriever.randPaint())
+			.setVerticalGrid(DataRetriever.randPaint())
+			.setAxisX(DataRetriever.randBoolean())
+			//.setThresholdLine(2, randPaint())
+			.setLabels(YController.NONE)
+			.setMaxAxisValue(10*nSets, 5)
+			.animate(DataRetriever.randAnimation(mEndAction))
+			//.show()
+			;
+	}
+	
+	
+	
+	@SuppressLint("NewApi")
+	private void showStackBarTooltip(int index, Rect rect){
+		
+		mStackBarTooltip = (TextView) getLayoutInflater().inflate(R.layout.tooltip, null);
+		mStackBarTooltip.setText(""+mLabels[index].charAt(0));
+		
+		LayoutParams layoutParams = new LayoutParams(rect.width(), rect.height());	
+		layoutParams.leftMargin = rect.left;
+		layoutParams.topMargin = rect.top;
+		mStackBarTooltip.setLayoutParams(layoutParams);
+        
+        if(android.os.Build.VERSION.SDK_INT >= Build.VERSION_CODES.HONEYCOMB_MR1){
+        	mStackBarTooltip.setPivotX(0);
+        	mStackBarTooltip.setAlpha(0);
+        	mStackBarTooltip.setScaleX(0);
+        	mStackBarTooltip.animate()
+	        	.setDuration(200)
+	        	.alpha(1)
+	        	.scaleX(1)
+	        	.setInterpolator(enterInterpolator);
+        }
+        
+        mStackBarChart.showTooltip(mStackBarTooltip);
+	}
+	
+
+	@SuppressLint("NewApi")
+	private void dismissStackBarTooltip(final int index, final Rect rect){
+		
+		if(android.os.Build.VERSION.SDK_INT >= Build.VERSION_CODES.JELLY_BEAN){
+			mStackBarTooltip.animate()
+			.setDuration(100)
+	    	.scaleX(0)
+	    	.alpha(0)
+	    	.setInterpolator(exitInterpolator).withEndAction(new Runnable(){
+				@Override
+				public void run() {
+					mStackBarChart.removeView(mStackBarTooltip);
+					mStackBarTooltip = null;
+					if(index != -1)
+						showStackBarTooltip(index, rect);
+				}
+	    	});
+		}else{
+			mStackBarChart.dismissTooltip(mStackBarTooltip);
+			mStackBarTooltip = null;
+			if(index != -1)
+				showStackBarTooltip(index, rect);
+		}
+	}
+
+	
+	
+	
+	
+	private void updateValues(ChartView chartView, int setsSize, int entriesSize){
+		
+		mButton.setEnabled(false);
+		float[] newValues;
+		for(int i = 0; i < setsSize; i++){
+			
+			newValues = new float[entriesSize];
+			for(int j = 0; j < entriesSize; j++)
+				newValues[j] = DataRetriever.randValue(STACKBAR_MIN, STACKBAR_MAX);
+			
+			chartView.updateValues(i, newValues);
+		}
+		
+		chartView.notifyDataUpdate();
+	}
+
+	
+}