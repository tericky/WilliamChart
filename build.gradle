--- conflicted
+++ resolved
@@ -3,11 +3,7 @@
         jcenter()
     }
     dependencies {
-<<<<<<< HEAD
         classpath 'com.android.tools.build:gradle:2.2.2'
-=======
-        classpath 'com.android.tools.build:gradle:2.2.0'
->>>>>>> c027aae7
         classpath 'com.jfrog.bintray.gradle:gradle-bintray-plugin:1.7.1'
         classpath 'com.github.dcendents:android-maven-gradle-plugin:1.5'
         classpath 'com.github.triplet.gradle:play-publisher:1.1.5'
