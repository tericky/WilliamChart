/*
 * Copyright 2015 Diogo Bernardino
 *
 * Licensed under the Apache License, Version 2.0 (the "License");
 * you may not use this file except in compliance with the License.
 * You may obtain a copy of the License at
 *
 *     http://www.apache.org/licenses/LICENSE-2.0
 *
 * Unless required by applicable law or agreed to in writing, software
 * distributed under the License is distributed on an "AS IS" BASIS,
 * WITHOUT WARRANTIES OR CONDITIONS OF ANY KIND, either express or implied.
 * See the License for the specific language governing permissions and
 * limitations under the License.
 */

package com.db.chart.view;

import android.annotation.SuppressLint;
import android.content.Context;
import android.content.res.TypedArray;
import android.graphics.Canvas;
import android.graphics.Color;
import android.graphics.Paint;
import android.graphics.Rect;
import android.graphics.Region;
import android.graphics.Typeface;
import android.support.annotation.ColorInt;
import android.support.annotation.FloatRange;
import android.support.annotation.IntRange;
import android.support.annotation.NonNull;
import android.util.AttributeSet;
import android.util.Log;
import android.view.GestureDetector;
import android.view.MotionEvent;
import android.view.View;
import android.view.ViewTreeObserver.OnPreDrawListener;
import android.widget.RelativeLayout;

import com.db.chart.animation.Animation;
import com.db.chart.animation.ChartAnimationListener;
import com.db.chart.animation.style.BaseStyleAnimation;
import com.db.chart.listener.OnEntryClickListener;
import com.db.chart.model.ChartEntry;
import com.db.chart.model.ChartSet;
import com.db.chart.renderer.AxisRenderer;
import com.db.chart.renderer.XRenderer;
import com.db.chart.renderer.YRenderer;
import com.db.chart.tooltip.Tooltip;
import com.db.williamchart.R;

import java.text.DecimalFormat;
import java.util.ArrayList;


/**
 * Abstract class to be extend to define any chart that implies axis.
 */
public abstract class ChartView extends RelativeLayout {


	private static final String TAG = "chart.view.ChartView";

	/** Horizontal and Vertical position controllers */
	final XRenderer xRndr;

	final YRenderer yRndr;

	/** Style applied to chart */
	final Style style;

	/** Chart data to be displayed */
	ArrayList<ChartSet> data;

	/** Chart orientation */
	private Orientation mOrientation;

	/** Chart borders including padding */
	private int mChartLeft;

	private int mChartTop;

	private int mChartRight;

	private int mChartBottom;

	/** Threshold line value */

	private ArrayList<Float> mThresholdStartValues;

	private ArrayList<Float> mThresholdEndValues;

	/** Threshold line label */

	private ArrayList<Integer> mThresholdStartLabels;

	private ArrayList<Integer> mThresholdEndLabels;

	/** Chart data to be displayed */
	private ArrayList<ArrayList<Region>> mRegions;

	/** Gestures detector to trigger listeners callback */
	final private GestureDetector mGestureDetector;

	/** Listener callback on entry click */
	private OnEntryClickListener mEntryListener;

	/** Listener callback on chart click, no entry intersection */
	private OnClickListener mChartListener;

	/** Drawing flag */
	private boolean mReadyToDraw;

	/** Drawing flag */
	private boolean mIsDrawing;

	/** Chart animation */
	private Animation mAnim;

	private ChartAnimationListener mAnimListener;


	/**
	 * Executed only before the chart is drawn for the first time.
	 * . borders are defined
	 * . digestData(data), to process the data to be drawn
	 * . defineRegions(), if listener has been registered
	 * this will define the chart regions to handle by onTouchEvent
	 */
	final private OnPreDrawListener drawListener = new OnPreDrawListener() {
		@SuppressLint("NewApi")
		@Override
		public boolean onPreDraw() {

			ChartView.this.getViewTreeObserver().removeOnPreDrawListener(this);

			// Generate Paint object with style attributes
			style.init();

			// Initiate axis labels with data and style
			yRndr.init(data, style);
			xRndr.init(data, style);

			// Set the positioning of the whole chart's frame
			mChartLeft = getPaddingLeft();
			mChartTop = getPaddingTop() + style.fontMaxHeight / 2;
			mChartRight = getMeasuredWidth() - getPaddingRight();
			mChartBottom = getMeasuredHeight() - getPaddingBottom();

			// Measure space and set the positioning of the inner border.
			// Inner borders will be chart's frame excluding the space needed by axis.
			// They define the actual area where chart's content will be drawn.
			yRndr.measure(mChartLeft, mChartTop, mChartRight, mChartBottom);
			xRndr.measure(mChartLeft, mChartTop, mChartRight, mChartBottom);

			// Negotiate chart inner boundaries.
			// Both renderers may require different space to draw axis stuff.
			final float[] bounds = negotiateInnerChartBounds(yRndr.getInnerChartBounds(),
					  xRndr.getInnerChartBounds());
			yRndr.setInnerChartBounds(bounds[0], bounds[1], bounds[2], bounds[3]);
			xRndr.setInnerChartBounds(bounds[0], bounds[1], bounds[2], bounds[3]);

			// Dispose the various axis elements in their positions
			yRndr.dispose();
			xRndr.dispose();

			// Parse threshold screen coordinates
			if (!mThresholdStartValues.isEmpty()) {
				for (int i = 0; i < mThresholdStartValues.size(); i++) {
					mThresholdStartValues.set(i, yRndr.parsePos(0, mThresholdStartValues.get(i)));
					mThresholdEndValues.set(i, yRndr.parsePos(0, mThresholdEndValues.get(i)));
				}
			}

			// Process data to define screen coordinates
			digestData();

			// In case Views extending ChartView need to pre process data before the onDraw
			onPreDrawChart(data);

			// Define entries regions
			if (mRegions.isEmpty()){
				int dataSize = data.size();
				int setSize;
				mRegions = new ArrayList<>(dataSize);
				ArrayList<Region> regionSet;
				for (int i = 0; i < dataSize; i++) {
					setSize = data.get(0).size();
					regionSet = new ArrayList<>(setSize);
					for (int j = 0; j < setSize; j++)
						regionSet.add(new Region());
					mRegions.add(regionSet);
				}
			}
			defineRegions(mRegions, data);

			// Prepare the animation retrieving the first dump of coordinates to be used
			if (mAnim != null) data = mAnim.prepareEnterAnimation(ChartView.this);

			if (android.os.Build.VERSION.SDK_INT >= android.os.Build.VERSION_CODES.HONEYCOMB)
				ChartView.this.setLayerType(LAYER_TYPE_SOFTWARE, null);

			return mReadyToDraw = true;
		}
	};

	/** Tooltip */
	private Tooltip mTooltip;


	public ChartView(Context context, AttributeSet attrs) {

		super(context, attrs);

		init();
		mGestureDetector = new GestureDetector(context, new GestureListener());
		xRndr = new XRenderer();
		yRndr = new YRenderer();
		style = new Style(context, attrs);
	}


	public ChartView(Context context) {

		super(context);

		init();
		mGestureDetector = new GestureDetector(context, new GestureListener());
		xRndr = new XRenderer();
		yRndr = new YRenderer();
		style = new Style(context);
	}


	private void init() {

		mReadyToDraw = false;
		mThresholdStartValues = new ArrayList<>();
		mThresholdEndValues = new ArrayList<>();
		mThresholdStartLabels = new ArrayList<>();
		mThresholdEndLabels = new ArrayList<>();
		mIsDrawing = false;
		data = new ArrayList<>();
		mRegions = new ArrayList<>();
<<<<<<< HEAD
=======
		mGridType = GridType.NONE;
		mGridNRows = DEFAULT_GRID_ROWS;
		mGridNColumns = DEFAULT_GRID_COLUMNS;
		mGestureDetector = new GestureDetector(ctx, new GestureListener());
		mAnimListener = new ChartAnimationListener() {
			@Override
			public boolean onAnimationUpdate(ArrayList<ChartSet> data) {
				if (!mIsDrawing) {
					addData(data);
					postInvalidate();
					return true;
				}
				return false;
			}
		};
>>>>>>> 778baaab
	}


	@Override
	public void onAttachedToWindow() {

		super.onAttachedToWindow();

		this.setWillNotDraw(false);
		style.init();
	}


	@Override
	public void onDetachedFromWindow() {

		super.onDetachedFromWindow();

		style.clean();
	}


	@Override
	public void onMeasure(int widthMeasureSpec, int heightMeasureSpec) {

		super.onMeasure(widthMeasureSpec, heightMeasureSpec);

		int widthMode = MeasureSpec.getMode(widthMeasureSpec);
		int heightMode = MeasureSpec.getMode(heightMeasureSpec);

		int tmpWidth = widthMeasureSpec;
		int tmpHeight = heightMeasureSpec;

		if (widthMode == MeasureSpec.AT_MOST) tmpWidth = 200;

		if (heightMode == MeasureSpec.AT_MOST) tmpHeight = 100;

		setMeasuredDimension(tmpWidth, tmpHeight);
	}


	/**
	 * The method listens chart clicks and checks whether it intercepts
	 * a known Region. It will then use the registered Listener.onClick
	 * to return the region's index.
	 */
	@Override
	public boolean onTouchEvent(@NonNull MotionEvent event) {

		super.onTouchEvent(event);
		return !(mAnim != null && mAnim.isPlaying() ||
				  mEntryListener == null && mChartListener == null && mTooltip == null) &&
				  mGestureDetector.onTouchEvent(event);
	}


	@Override
	protected void onDraw(Canvas canvas) {

		mIsDrawing = true;
		super.onDraw(canvas);

		if (mReadyToDraw) {
			//long time = System.currentTimeMillis();

			// Draw grid
			if (style.hasVerticalGrid()) drawVerticalGrid(canvas);
			if (style.hasHorizontalGrid()) drawHorizontalGrid(canvas);

			// Draw threshold
			if (!mThresholdStartValues.isEmpty())
				for (int i = 0; i < mThresholdStartValues.size(); i++)
					drawThreshold(canvas, getInnerChartLeft(), mThresholdStartValues.get(i),
							  getInnerChartRight(), mThresholdEndValues.get(i), style.valueThresPaint);
			if (!mThresholdStartLabels.isEmpty())
				for (int i = 0; i < mThresholdStartLabels.size(); i++)
					drawThreshold(canvas, data.get(0).getEntry(mThresholdStartLabels.get(i)).getX(),
							  getInnerChartTop(), data.get(0).getEntry(mThresholdEndLabels.get(i)).getX(),
							  getInnerChartBottom(), style.labelThresPaint);

			// Draw data
			if (!data.isEmpty()) onDrawChart(canvas, data);

			// Draw Axis Y
			yRndr.draw(canvas);

			// Draw axis X
			xRndr.draw(canvas);

			//System.out.println("Time drawing "+(System.currentTimeMillis() - time));
		}

		mIsDrawing = false;
	}


	/**
	 * Convert {@link ChartEntry} values into screen points.
	 */
	private void digestData() {

		int nEntries = data.get(0).size();
		for (ChartSet set : data) {
			for (int i = 0; i < nEntries; i++) {
				set.getEntry(i)
						  .setCoordinates(xRndr.parsePos(i, set.getValue(i)),
									 yRndr.parsePos(i, set.getValue(i)));
			}
		}
	}


	/**
	 * (Optional) To be overridden in case the view needs to execute some code before
	 * starting the drawing.
	 *
	 * @param data Array of {@link ChartSet} to do the necessary preparation just before onDraw
	 */
	void onPreDrawChart(ArrayList<ChartSet> data) {}


	/**
	 * (Optional) To be overridden in order for each chart to define its own clickable regions.
	 * This way, classes extending ChartView will only define their clickable regions.
	 * <p>
	 * Important: the returned vector must match the order of the data passed
	 * by the user. This ensures that onTouchEvent will return the correct index.
	 *
	 * @param data {@link java.util.ArrayList} of {@link com.db.chart.model.ChartSet}
	 * to use while defining each region of a {@link com.db.chart.view.BarChartView}
	 *
	 * @return {@link java.util.ArrayList} of {@link android.graphics.Region} with regions
	 * where click will be detected
	 */
	void defineRegions(ArrayList<ArrayList<Region>> regions, ArrayList<ChartSet> data) {}


	/**
	 * Method responsible to draw bars with the parsed screen points.
	 *
	 * @param canvas The canvas to draw on
	 * @param data {@link java.util.ArrayList} of {@link com.db.chart.model.ChartSet}
	 * to use while drawing the Chart
	 */
	abstract protected void onDrawChart(Canvas canvas, ArrayList<ChartSet> data);


	/**
	 * Set new data to the chart and invalidates the view to be then drawn.
	 *
	 * @param set {@link ChartSet} object.
	 */
	public void addData(ChartSet set) {

		if (!data.isEmpty() && set.size() != data.get(0).size())
			throw new IllegalArgumentException("The number of entries between sets doesn't match.");
		if (set == null) throw new IllegalArgumentException("Chart data set can't be null.");

		data.add(set);
	}


	/**
	 * Add full chart data.
	 *
	 * @param data An array of {@link ChartSet}
	 */
	public void addData(ArrayList<ChartSet> data) {

		this.data = data;
	}


	/**
	 * Base method when a show chart occurs
	 */
	private void display() {

		this.getViewTreeObserver().addOnPreDrawListener(drawListener);
		postInvalidate();
	}


	/**
	 * Show chart data
	 */
	public void show() {

		for (ChartSet set : data)
			set.setVisible(true);
		display();
	}


	/**
	 * Show only a specific chart dataset.
	 *
	 * @param setIndex Dataset index to be displayed
	 */
	public void show(int setIndex) {

		data.get(setIndex).setVisible(true);
		display();
	}


	/**
	 * Starts the animation given as parameter.
	 *
	 * @param anim Animation used while showing and updating sets
	 */
	public void show(Animation anim) {

		mAnim = anim;
		mAnim.setAnimationListener(mAnimListener);
		show();
	}


	/**
	 * Dismiss chart data.
	 */
	public void dismiss() {

		dismiss(mAnim);
	}


	/**
	 * Dismiss a specific chart dataset.
	 *
	 * @param setIndex Dataset index to be dismissed
	 */
	public void dismiss(int setIndex) {

		data.get(setIndex).setVisible(false);
		invalidate();
	}


	/**
	 * Dismiss chart data with animation.
	 *
	 * @param anim Animation used to exit
	 */
	public void dismiss(@NonNull Animation anim) {

		if (anim != null) {

			mAnim = anim;
			mAnim.setAnimationListener(mAnimListener);

			final Runnable endAction = mAnim.getEndAction();
			mAnim.setEndAction(new Runnable() {
				@Override
				public void run() {

					if (endAction != null) endAction.run();
					data.clear();
					invalidate();
				}
			});

			data = mAnim.prepareExitAnimation(this);
		} else {
			data.clear();
		}
		invalidate();
	}


	/**
	 * Method not expected to be used often. More for testing.
	 * Resets chart state to insert new configuration.
	 */
	public void reset() {

		if (mAnim != null && mAnim.isPlaying()) mAnim.cancel();

		init();
		if (xRndr.hasMandatoryBorderSpacing()) xRndr.reset();
		if (yRndr.hasMandatoryBorderSpacing()) yRndr.reset();

		style.labelThresPaint = null;
		style.valueThresPaint = null;

		style.gridPaint = null;
	}


	/**
	 * Update set values. Animation support in case previously added.
	 *
	 * @param setIndex Index of set to be updated
	 * @param values Array of new values. Array length must match current data
	 *
	 * @return {@link com.db.chart.view.ChartView} self-reference.
	 */
	public ChartView updateValues(int setIndex, float[] values) {

		if (values.length != data.get(setIndex).size())
			throw new IllegalArgumentException("New values size doesn't match current dataset size.");

		data.get(setIndex).updateValues(values);
		return this;
	}


	/**
	 * Notify {@link ChartView} about updated values. {@link ChartView} will be validated.
	 */
	public void notifyDataUpdate() {

		// Ignore update if chart is not even ready to draw or if it is still animating
		if (mAnim != null && !mAnim.isPlaying() && mReadyToDraw || mAnim == null && mReadyToDraw) {

			ArrayList<float[][]> oldCoords = new ArrayList<>(data.size());
			ArrayList<float[][]> newCoords = new ArrayList<>(data.size());

			for (ChartSet set : data)
				oldCoords.add(set.getScreenPoints());

			digestData();
			for (ChartSet set : data)
				newCoords.add(set.getScreenPoints());

			defineRegions(mRegions, data);
			if (mAnim != null) mAnim.prepareUpdateAnimation(oldCoords, newCoords);
			else invalidate();

		} else {
			Log.w(TAG, "Unexpected data update notification. " +
					  "Chart is still not displayed or still displaying.");
		}

	}


	/**
	 * Toggles {@link Tooltip} between show and dismiss.
	 *
	 * @param rect {@link Rect} containing the bounds of last clicked entry
	 * @param value Value of the last entry clicked
	 */
	private void toggleTooltip(Rect rect, float value) {

		if (!mTooltip.on()) {
			mTooltip.prepare(rect, value);
			showTooltip(mTooltip, true);
		} else {
			dismissTooltip(mTooltip, rect, value);
		}
	}


	/**
	 * Adds a tooltip to {@link ChartView}.
	 * If is not the case already, the whole tooltip is forced to be inside {@link ChartView}
	 * bounds. The area used to apply the correction exclude any padding applied, the whole view
	 * size in the layout is take into account.
	 *
	 * @param tooltip {@link Tooltip} view to be added
	 * @param correctPos False if tooltip should not be forced to be inside ChartView.
	 * You may want to take care of it.
	 */
	public void showTooltip(Tooltip tooltip, boolean correctPos) {

		if (correctPos) tooltip.correctPosition(mChartLeft, mChartTop, mChartRight, mChartBottom);

		if (tooltip.hasEnterAnimation()) tooltip.animateEnter();

		this.addTooltip(tooltip);

	}


	/**
	 * Add {@link Tooltip}/{@link View}. to chart/parent view.
	 *
	 * @param tip tooltip to be added to chart
	 */
	private void addTooltip(Tooltip tip) {

		this.addView(tip);
		tip.setOn(true);
	}


	/**
	 * Remove {@link Tooltip}/{@link View} to chart/parent view.
	 *
	 * @param tip tooltip to be removed to chart
	 */
	private void removeTooltip(Tooltip tip) {

		this.removeView(tip);
		tip.setOn(false);
	}


	/**
	 * Dismiss tooltip from {@link ChartView}.
	 *
	 * @param tooltip View to be dismissed
	 */
	private void dismissTooltip(Tooltip tooltip) {

		dismissTooltip(tooltip, null, 0);
	}


	/**
	 * Dismiss tooltip from {@link ChartView}.
	 *
	 * @param tooltip View to be dismissed
	 */
	private void dismissTooltip(final Tooltip tooltip, final Rect rect, final float value) {

		if (tooltip.hasExitAnimation()) {
			tooltip.animateExit(new Runnable() {
				@Override
				public void run() {

					removeTooltip(tooltip);
					if (rect != null) toggleTooltip(rect, value);
				}
			});
		} else {
			this.removeTooltip(tooltip);
			if (rect != null) this.toggleTooltip(rect, value);
		}
	}


	/**
	 * Removes all tooltips currently presented in the chart.
	 */
	public void dismissAllTooltips() {

		this.removeAllViews();
		if (mTooltip != null) mTooltip.setOn(false);
	}


	/**
	 * Animate {@link ChartSet}.
	 *
	 * @param index Position of {@link ChartSet}
	 * @param anim Animation extending {@link BaseStyleAnimation}
	 */
	public void animateSet(int index, BaseStyleAnimation anim) {

		anim.play(this, this.data.get(index));
	}


	/**
	 * Asks the view if it is able to draw now.
	 *
	 * @return {@link com.db.chart.view.ChartView} self-reference.
	 */
	public boolean canIPleaseAskYouToDraw() {

		return !mIsDrawing;
	}


	/**
	 * Negotiates the inner bounds required by renderers.
	 *
	 * @param innersA Inner bounds require by element A
	 * @param innersB Inned bound required by element B
	 *
	 * @return float vector with size equal to 4 containing agreed
	 * inner bounds (left, top, right, bottom).
	 */
	float[] negotiateInnerChartBounds(float[] innersA, float[] innersB) {

		return new float[] {(innersA[0] > innersB[0]) ? innersA[0] : innersB[0],
				  (innersA[1] > innersB[1]) ? innersA[1] : innersB[1],
				  (innersA[2] < innersB[2]) ? innersA[2] : innersB[2],
				  (innersA[3] < innersB[3]) ? innersA[3] : innersB[3]};
	}


	/**
	 * Draw a threshold line or band on the labels or values axis. If same values or same label
	 * index have been given then a line will be drawn rather than a band.
	 *
	 * @param canvas Canvas to draw line/band on.
	 * @param left The left side of the line/band to be drawn
	 * @param top The top side of the line/band to be drawn
	 * @param right The right side of the line/band to be drawn
	 * @param bottom The bottom side of the line/band to be drawn
	 */
	private void drawThreshold(Canvas canvas, float left, float top, float right, float bottom,
			  Paint paint) {

		if (left == right || top == bottom)
			canvas.drawLine(left, top, right, bottom, paint);
		else canvas.drawRect(left, top, right, bottom, paint);
	}


	/**
	 * Draw vertical lines of Grid.
	 *
	 * @param canvas Canvas to draw on.
	 */
	private void drawVerticalGrid(Canvas canvas) {

		final float offset = (getInnerChartRight() - getInnerChartLeft()) / style.gridColumns;
		float marker = getInnerChartLeft();

		if (style.hasYAxis) marker += offset;

		while (marker < getInnerChartRight()) {
			canvas.drawLine(marker, getInnerChartTop(), marker, getInnerChartBottom(),
					  style.gridPaint);
			marker += offset;
		}

		canvas.drawLine(getInnerChartRight(), getInnerChartTop(), getInnerChartRight(),
				  getInnerChartBottom(), style.gridPaint);
	}


	/**
	 * Draw horizontal lines of Grid.
	 *
	 * @param canvas Canvas to draw on.
	 */
	private void drawHorizontalGrid(Canvas canvas) {

		final float offset = (getInnerChartBottom() - getInnerChartTop()) / style.gridRows;
		float marker = getInnerChartTop();
		while (marker < getInnerChartBottom()) {
			canvas.drawLine(getInnerChartLeft(), marker, getInnerChartRight(), marker,
					  style.gridPaint);
			marker += offset;
		}

		if (!style.hasXAxis)
			canvas.drawLine(getInnerChartLeft(), getInnerChartBottom(), getInnerChartRight(),
					  getInnerChartBottom(), style.gridPaint);
	}


	/**
	 * Get orientation of chart.
	 *
	 * @return Object of type {@link com.db.chart.view.ChartView.Orientation}
	 * defining an horizontal or vertical orientation.
	 * Orientation.HORIZONTAL | Orientation.VERTICAL
	 */
	public Orientation getOrientation() {

		return mOrientation;
	}


	/**
	 * Inner Chart refers only to the area where chart data will be draw,
	 * excluding labels, axis, etc.
	 *
	 * @return Position of the inner bottom side of the chart
	 */
	public float getInnerChartBottom() {

		return yRndr.getInnerChartBottom();
	}


	/**
	 * Inner Chart refers only to the area where chart data will be draw,
	 * excluding labels, axis, etc.
	 *
	 * @return Position of the inner left side of the chart
	 */
	public float getInnerChartLeft() {

		return xRndr.getInnerChartLeft();
	}


	/**
	 * Inner Chart refers only to the area where chart data will be draw,
	 * excluding labels, axis, etc.
	 *
	 * @return Position of the inner right side of the chart
	 */
	public float getInnerChartRight() {

		return xRndr.getInnerChartRight();
	}


	/**
	 * Inner Chart refers only to the area where chart data will be draw,
	 * excluding labels, axis, etc.
	 *
	 * @return Position of the inner top side of the chart
	 */
	public float getInnerChartTop() {

		return yRndr.getInnerChartTop();
	}


	/**
	 * Returns the position of 0 value on chart.
	 *
	 * @return Position of 0 value on chart
	 */
	public float getZeroPosition() {

		AxisRenderer rndr;
		if (mOrientation == Orientation.VERTICAL) rndr = yRndr;
		else rndr = xRndr;

		if (rndr.getBorderMinimumValue() > 0)
			return rndr.parsePos(0, rndr.getBorderMinimumValue());
		else if (rndr.getBorderMaximumValue() < 0)
			return rndr.parsePos(0, rndr.getBorderMaximumValue());
		return rndr.parsePos(0, 0);
	}


	/**
	 * Get the step used between Y values.
	 *
	 * @return step
	 */
	int getStep() {

		if (mOrientation == Orientation.VERTICAL) return yRndr.getStep();
		else return xRndr.getStep();
	}


	/**
	 * Get chart's border spacing.
	 *
	 * @return spacing
	 */
	float getBorderSpacing() {

		if (mOrientation == Orientation.VERTICAL) return xRndr.getBorderSpacing();
		else return yRndr.getBorderSpacing();
	}


	/**
	 * Get the whole data owned by the chart.
	 *
	 * @return List of {@link com.db.chart.model.ChartSet} owned by the chart
	 */
	public ArrayList<ChartSet> getData() {

		return data;
	}


	/**
	 * Get the list of {@link android.graphics.Rect} associated to each entry of a ChartSet.
	 *
	 * @param index {@link com.db.chart.model.ChartSet} index
	 *
	 * @return The list of {@link android.graphics.Rect} for the specified dataset
	 */
	public ArrayList<Rect> getEntriesArea(int index) {

		ArrayList<Rect> result = new ArrayList<>(mRegions.get(index).size());
		for (Region r : mRegions.get(index))
			result.add(getEntryRect(r));

		return result;
	}


	/**
	 * Get the area, {@link android.graphics.Rect}, of an entry from the entry's {@link
	 * android.graphics.Region}
	 *
	 * @param region Region covering {@link ChartEntry} area
	 *
	 * @return {@link android.graphics.Rect} specifying the area of an {@link ChartEntry}
	 */
	Rect getEntryRect(Region region) {
		// Subtract the view left/top padding to correct position
		return new Rect(region.getBounds().left - getPaddingLeft(),
				  region.getBounds().top - getPaddingTop(), region.getBounds().right - getPaddingLeft(),
				  region.getBounds().bottom - getPaddingTop());
	}


	/**
	 * Get the current {@link com.db.chart.animation.Animation}
	 * held by {@link com.db.chart.view.ChartView}.
	 * Useful, for instance, to define another endAction.
	 *
	 * @return Current {@link com.db.chart.animation.Animation}
	 */
	public Animation getChartAnimation() {

		return mAnim;
	}


	/**
	 * Sets the chart's orientation.
	 *
	 * @param orien Orientation.HORIZONTAL | Orientation.VERTICAL
	 */
	void setOrientation(Orientation orien) {

		mOrientation = orien;
		if (mOrientation == Orientation.VERTICAL) {
			yRndr.setHandleValues(true);
		} else {
			xRndr.setHandleValues(true);
		}
	}


	/**
	 * Show/Hide Y labels and respective axis.
	 *
	 * @param position NONE - No labels
	 * OUTSIDE - Labels will be positioned outside the chart
	 * INSIDE - Labels will be positioned inside the chart
	 *
	 * @return {@link com.db.chart.view.ChartView} self-reference.
	 */
	public ChartView setYLabels(YRenderer.LabelPosition position) {

		style.yLabelsPositioning = position;
		return this;
	}


	/**
	 * Show/Hide X labels and respective axis.
	 *
	 * @param position NONE - No labels
	 * OUTSIDE - Labels will be positioned outside the chart
	 * INSIDE - Labels will be positioned inside the chart
	 *
	 * @return {@link com.db.chart.view.ChartView} self-reference.
	 */
	public ChartView setXLabels(XRenderer.LabelPosition position) {

		style.xLabelsPositioning = position;
		return this;
	}


	/**
	 * Set the format to be added to Y labels.
	 *
	 * @param format Format to be applied
	 *
	 * @return {@link com.db.chart.view.ChartView} self-reference.
	 */
	public ChartView setLabelsFormat(DecimalFormat format) {

		if (mOrientation == Orientation.VERTICAL) yRndr.setLabelsFormat(format);
		else xRndr.setLabelsFormat(format);

		return this;
	}


	/**
	 * Set color to be used in labels.
	 *
	 * @param color Color to be applied to labels
	 *
	 * @return {@link com.db.chart.view.ChartView} self-reference.
	 */
	public ChartView setLabelsColor(@ColorInt int color) {

		style.labelsColor = color;
		return this;
	}


	/**
	 * Set size of font to be used in labels.
	 *
	 * @param size Font size to be applied to labels
	 *
	 * @return {@link com.db.chart.view.ChartView} self-reference.
	 */
	public ChartView setFontSize(@IntRange(from = 0) int size) {

		style.fontSize = size;
		return this;
	}


	/**
	 * Set typeface to be used in labels.
	 *
	 * @param typeface To be applied to labels
	 *
	 * @return {@link com.db.chart.view.ChartView} self-reference.
	 */
	public ChartView setTypeface(Typeface typeface) {

		style.typeface = typeface;
		return this;
	}


	/**
	 * Show/Hide X axis.
	 *
	 * @param bool If true axis won't be visible
	 *
	 * @return {@link com.db.chart.view.ChartView} self-reference.
	 */
	public ChartView setXAxis(boolean bool) {

		style.hasXAxis = bool;
		return this;
	}


	/**
	 * Show/Hide Y axis.
	 *
	 * @param bool If true axis won't be visible
	 *
	 * @return {@link com.db.chart.view.ChartView} self-reference.
	 */
	public ChartView setYAxis(boolean bool) {

		style.hasYAxis = bool;
		return this;
	}


	/**
	 * A step is seen as the step to be defined between 2 labels. As an
	 * example a step of 2 with a maxAxisValue of 6 will end up with
	 * {0, 2, 4, 6} as labels.
	 *
	 * @param minValue The minimum value that Y axis will have as a label
	 * @param maxValue The maximum value that Y axis will have as a label
	 * @param step (real) value distance from every label
	 *
	 * @return {@link com.db.chart.view.ChartView} self-reference.
	 */
	public ChartView setAxisBorderValues(int minValue, int maxValue, int step) {

		if (mOrientation == Orientation.VERTICAL) yRndr.setBorderValues(minValue, maxValue, step);
		else xRndr.setBorderValues(minValue, maxValue, step);

		return this;
	}


	/**
	 * @param minValue The minimum value that Y axis will have as a label
	 * @param maxValue The maximum value that Y axis will have as a label
	 *
	 * @return {@link com.db.chart.view.ChartView} self-reference.
	 */
	public ChartView setAxisBorderValues(int minValue, int maxValue) {

		if (mOrientation == Orientation.VERTICAL) yRndr.setBorderValues(minValue, maxValue);
		else xRndr.setBorderValues(minValue, maxValue);

		return this;
	}


	/**
	 * Define the thickness of the axis.
	 *
	 * @param thickness size of the thickness
	 *
	 * @return {@link com.db.chart.view.ChartView} self-reference.
	 */
	public ChartView setAxisThickness(@FloatRange(from = 0.f) float thickness) {

		style.axisThickness = thickness;
		return this;
	}


	/**
	 * Define the color of the axis.
	 *
	 * @param color color of the axis
	 *
	 * @return {@link com.db.chart.view.ChartView} self-reference.
	 */
	public ChartView setAxisColor(@ColorInt int color) {

		style.axisColor = color;
		return this;
	}


	/**
	 * A step is seen as the step to be defined between 2 labels.
	 * As an example a step of 2 with a max label value of 6 will end
	 * up with {0, 2, 4, 6} as labels.
	 *
	 * @param step (real) value distance from every label
	 *
	 * @return {@link com.db.chart.view.ChartView} self-reference.
	 */
	public ChartView setStep(int step) {

		if (step <= 0) throw new IllegalArgumentException("Step can't be lower or equal to 0");

		if (mOrientation == Orientation.VERTICAL) yRndr.setStep(step);
		else xRndr.setStep(step);

		return this;
	}


	/**
	 * Register a listener to be called when an {@link ChartEntry} is clicked.
	 *
	 * @param listener Listener to be used for callback.
	 */
	public void setOnEntryClickListener(OnEntryClickListener listener) {

		this.mEntryListener = listener;
	}


	/**
	 * Register a listener to be called when the {@link ChartView} is clicked.
	 *
	 * @param listener Listener to be used for callback.
	 */
	@Override
	public void setOnClickListener(OnClickListener listener) {

		this.mChartListener = listener;
	}


	/**
	 * @param spacing Spacing between left/right of the chart and the first/last label
	 *
	 * @return {@link com.db.chart.view.ChartView} self-reference.
	 */
	public ChartView setBorderSpacing(float spacing) {

		if (mOrientation == Orientation.VERTICAL) xRndr.setBorderSpacing(spacing);
		else yRndr.setBorderSpacing(spacing);

		return this;
	}


	/**
	 * @param spacing Spacing between top of the chart and the first label
	 *
	 * @return {@link com.db.chart.view.ChartView} self-reference.
	 */
	public ChartView setTopSpacing(float spacing) {

		if (mOrientation == Orientation.VERTICAL) yRndr.setTopSpacing(spacing);
		else xRndr.setBorderSpacing(spacing);

		return this;
	}


	/**
	 * Apply grid to chart.
	 *
	 * @param rows Grid's number of rows
	 * @param columns Grid's number of columns
	 * @param paint The Paint instance that will be used to draw the grid
	 * If null the grid won't be drawn
	 *
	 * @return {@link com.db.chart.view.ChartView} self-reference.
	 */
	public ChartView setGrid(@IntRange(from = 0) int rows, @IntRange(from = 0) int columns,
							 Paint paint) {

		if (rows < 0 || columns < 0)
			throw new IllegalArgumentException("Number of rows/columns can't be smaller than 0.");

		style.gridRows = rows;
		style.gridColumns = columns;
		style.gridPaint = paint;
		return this;
	}


	/**
	 * Display a value threshold either in a form of line or band.
	 * In order to produce a line, the start and end value will be equal.
	 *
	 * @param startValue Threshold value.
	 * @param endValue Threshold value.
	 * @param paint The Paint instance that will be used to draw the grid
	 * If null the grid won't be drawn
	 *
	 * @return {@link com.db.chart.view.ChartView} self-reference.
	 */
	public ChartView setValueThreshold(float startValue, float endValue, Paint paint) {

		mThresholdStartValues.add(startValue);
		mThresholdEndValues.add(endValue);
		style.valueThresPaint = paint;
		return this;
	}


	/**
	 * Display a value threshold either in a form of line or band.
	 * In order to produce a line, the start and end value will be equal.
	 *
	 * @param startValues Threshold values.
	 * @param endValues Threshold values.
	 * @param paint The Paint instance that will be used to draw the grid
	 * If null the grid won't be drawn
	 *
	 * @return {@link com.db.chart.view.ChartView} self-reference.
	 */
	public ChartView setValueThreshold(float[] startValues, float[] endValues, Paint paint) {

		mThresholdStartValues.clear();
		mThresholdEndValues.clear();
		for (int i = 0; i < startValues.length; i++) {
			mThresholdStartValues.add(startValues[i]);
			mThresholdEndValues.add(endValues[i]);
		}
		style.valueThresPaint = paint;
		return this;
	}


	/**
	 * Display a label threshold either in a form of line or band.
	 * In order to produce a line, the start and end label will be equal.
	 *
	 * @param startLabel Threshold start label index.
	 * @param endLabel Threshold end label index.
	 * @param paint The Paint instance that will be used to draw the grid
	 * If null the grid won't be drawn
	 *
	 * @return {@link com.db.chart.view.ChartView} self-reference.
	 */
	public ChartView setLabelThreshold(int startLabel, int endLabel, Paint paint) {

		mThresholdStartLabels.add(startLabel);
		mThresholdEndLabels.add(endLabel);
		style.labelThresPaint = paint;
		return this;
	}


	/**
	 * Display a label threshold either in a form of line or band.
	 * In order to produce a line, the start and end label will be equal.
	 *
	 * @param startLabels Threshold start label index.
	 * @param endLabels Threshold end label index.
	 * @param paint The Paint instance that will be used to draw the grid
	 * If null the grid won't be drawn
	 *
	 * @return {@link com.db.chart.view.ChartView} self-reference.
	 */
	public ChartView setLabelThreshold(int[] startLabels, int[] endLabels, Paint paint) {

		mThresholdStartLabels.clear();
		mThresholdEndLabels.clear();
		for (int i = 0; i < startLabels.length; i++) {
			mThresholdStartLabels.add(startLabels[i]);
			mThresholdEndLabels.add(endLabels[i]);
		}
		style.labelThresPaint = paint;
		return this;
	}


	/**
	 * Set spacing between Labels and Axis. Will be applied to both X and Y.
	 *
	 * @param spacing Spacing between labels and axis
	 *
	 * @return {@link com.db.chart.view.ChartView} self-reference.
	 */
	public ChartView setAxisLabelsSpacing(float spacing) {

		style.distLabelToAxis = (int) spacing;
		return this;
	}


	/**
	 * Mandatory horizontal border when necessary (ex: BarCharts)
	 * Sets the attribute depending on the chart's orientation.
	 * e.g. If orientation is VERTICAL it means that this attribute must be handled
	 * by horizontal axis and not the vertical axis.
	 */
	void setMandatoryBorderSpacing() {

		if (mOrientation == Orientation.VERTICAL) xRndr.setMandatoryBorderSpacing(true);
		else yRndr.setMandatoryBorderSpacing(true);
	}


	/**
	 * Set the {@link Tooltip} object which will be used to create chart tooltips.
	 *
	 * @param tip {@link Tooltip} object in order to produce chart tooltips
	 *
	 * @return {@link com.db.chart.view.ChartView} self-reference.
	 */
	public ChartView setTooltips(Tooltip tip) {

		mTooltip = tip;
		return this;
	}


	/**
	 * Manually set chart clickable regions.
	 * Normally the system sets the regions matching the entries position in the screen.
	 * See method defineRegions for more information.
	 *
	 * @param regions Clickable regions where touch event will be detected.
	 */
	void setClickableRegions(ArrayList<ArrayList<Region>> regions) {

		mRegions = regions;
	}


	/**
	 * Applies an alpha to the paint object.
	 *
	 * @param paint {@link android.graphics.Paint} object to apply alpha
	 * @param alpha Alpha value (opacity)
	 * @param dx Dx
	 * @param dy Dy
	 * @param radius Radius
	 * @param color Color
	 */
	protected void applyShadow(Paint paint, float alpha, float dx, float dy, float radius,
			  int[] color) {

		paint.setAlpha((int) (alpha * 255));
		paint.setShadowLayer(radius, dx, dy,
				  Color.argb(((int) (alpha * 255) < color[0]) ? (int) (alpha * 255) : color[0],
							 color[1], color[2], color[3]));
	}


	public enum Orientation {
		HORIZONTAL, VERTICAL
	}


	/**
	 * Class responsible to style the Graph!
	 * Can be instantiated with or without attributes.
	 */
	public class Style {

		private final static int DEFAULT_COLOR = Color.BLACK;

		private static final int DEFAULT_GRID_OFF = 0;

		/** Chart */
		private Paint chartPaint;

		/** Axis */
		private boolean hasXAxis;

		private boolean hasYAxis;

		private float axisThickness;

		private int axisColor;

		/** Distance between axis and label */
		private int distLabelToAxis;

		/** Grid */
		private Paint gridPaint;

		/** Threshold **/
		private Paint labelThresPaint;

		private Paint valueThresPaint;

		/** Font */
		private AxisRenderer.LabelPosition xLabelsPositioning;

		private AxisRenderer.LabelPosition yLabelsPositioning;

		private Paint labelsPaint;

		private int labelsColor;

		private float fontSize;

		private Typeface typeface;

		/**
		 * Height of the text based on the font style defined.
		 * Includes uppercase height and bottom padding of special
		 * lowercase letter such as g, p, etc.
		 */
		private int fontMaxHeight;

		private int gridRows;

		private int gridColumns;


		Style(Context context) {

			axisColor = DEFAULT_COLOR;
			axisThickness = context.getResources().getDimension(R.dimen.grid_thickness);
			hasXAxis = true;
			hasYAxis = true;

			xLabelsPositioning = AxisRenderer.LabelPosition.OUTSIDE;
			yLabelsPositioning = AxisRenderer.LabelPosition.OUTSIDE;
			labelsColor = DEFAULT_COLOR;
			fontSize = context.getResources().getDimension(R.dimen.font_size);

			distLabelToAxis = (int) context.getResources().getDimension(R.dimen.axis_labels_spacing);

			gridRows = DEFAULT_GRID_OFF;
			gridColumns = DEFAULT_GRID_OFF;
		}


		Style(Context context, AttributeSet attrs) {


			TypedArray arr = context.getTheme().obtainStyledAttributes(attrs, R.styleable.ChartAttrs, 0, 0);

			hasXAxis = arr.getBoolean(R.styleable.ChartAttrs_chart_axis, true);
			hasYAxis = arr.getBoolean(R.styleable.ChartAttrs_chart_axis, true);
			axisColor = arr.getColor(R.styleable.ChartAttrs_chart_axisColor, DEFAULT_COLOR);
			axisThickness = arr.getDimension(R.styleable.ChartAttrs_chart_axisThickness,
					  context.getResources().getDimension(R.dimen.axis_thickness));

			switch (arr.getInt(R.styleable.ChartAttrs_chart_labels, 0)){
				case 1:
					xLabelsPositioning = AxisRenderer.LabelPosition.INSIDE;
					yLabelsPositioning = AxisRenderer.LabelPosition.INSIDE;
					break;
				case 2:
					xLabelsPositioning = AxisRenderer.LabelPosition.NONE;
					yLabelsPositioning = AxisRenderer.LabelPosition.NONE;
					break;
				default:
					xLabelsPositioning = AxisRenderer.LabelPosition.OUTSIDE;
					yLabelsPositioning = AxisRenderer.LabelPosition.OUTSIDE;
					break;
			}

			labelsColor = arr.getColor(R.styleable.ChartAttrs_chart_labelColor, DEFAULT_COLOR);

			fontSize = arr.getDimension(R.styleable.ChartAttrs_chart_fontSize,
					  context.getResources().getDimension(R.dimen.font_size));

			String typefaceName = arr.getString(R.styleable.ChartAttrs_chart_typeface);
			if (typefaceName != null) typeface = Typeface.createFromAsset(getResources().
					  getAssets(), typefaceName);

			distLabelToAxis = arr.getDimensionPixelSize(R.styleable.ChartAttrs_chart_axisLabelsSpacing,
					  context.getResources().getDimensionPixelSize(R.dimen.axis_labels_spacing));

			gridRows = DEFAULT_GRID_OFF;
			gridColumns = DEFAULT_GRID_OFF;
		}


		private void init() {

			chartPaint = new Paint();
			chartPaint.setColor(axisColor);
			chartPaint.setStyle(Paint.Style.STROKE);
			chartPaint.setStrokeWidth(axisThickness);
			chartPaint.setAntiAlias(true);

			labelsPaint = new Paint();
			labelsPaint.setColor(labelsColor);
			labelsPaint.setStyle(Paint.Style.FILL_AND_STROKE);
			labelsPaint.setAntiAlias(true);
			labelsPaint.setTextSize(fontSize);
			labelsPaint.setTypeface(typeface);

			fontMaxHeight = (int) (style.labelsPaint.descent() - style.labelsPaint.ascent());
		}


		public void clean() {

			chartPaint = null;
			labelsPaint = null;
		}


		/**
		 * Get label's height.
		 *
		 * @param text Label to measure
		 *
		 * @return Height of label
		 */
		public int getLabelHeight(String text) {

			final Rect rect = new Rect();
			style.labelsPaint.getTextBounds(text, 0, text.length(), rect);
			return rect.height();
		}


		public Paint getChartPaint() {

			return chartPaint;
		}


		public float getAxisThickness() {

			return axisThickness;
		}


		public boolean hasXAxis() {

			return hasXAxis;
		}


		public boolean hasYAxis() {

			return hasYAxis;
		}


		public Paint getLabelsPaint() {

			return labelsPaint;
		}


		public int getFontMaxHeight() {

			return fontMaxHeight;
		}

		public AxisRenderer.LabelPosition getXLabelsPositioning(){

			return xLabelsPositioning;
		}

		public AxisRenderer.LabelPosition getYLabelsPositioning(){

			return yLabelsPositioning;
		}

		public int getAxisLabelsSpacing(){

			return distLabelToAxis;
		}

		private boolean hasHorizontalGrid(){
			return gridRows > 0;
		}

		private boolean hasVerticalGrid(){
			return gridColumns > 0;
		}

	}


	private class GestureListener extends GestureDetector.SimpleOnGestureListener {

		@Override
		public boolean onSingleTapUp(MotionEvent ev) {

			if (mEntryListener != null || mTooltip != null) { // Check if tap on any entry
				int nSets = mRegions.size();
				int nEntries = mRegions.get(0).size();
				for (int i = 0; i < nSets; i++)
					for (int j = 0; j < nEntries; j++)
						if (mRegions.get(i).get(j).contains((int) ev.getX(), (int) ev.getY())) {
							if (mEntryListener != null)  // Trigger entry callback
								mEntryListener.onClick(i, j, getEntryRect(mRegions.get(i).get(j)));
							if (mTooltip != null)  // Toggle tooltip
								toggleTooltip(getEntryRect(mRegions.get(i).get(j)), data.get(i).getValue(j));
							return true;
						}
			}

			if (mChartListener != null) mChartListener.onClick(ChartView.this);
			if (mTooltip != null && mTooltip.on()) dismissTooltip(mTooltip);
			return true;
		}


		@Override
		public boolean onDown(MotionEvent e) {

			return true;
		}

	}

}<|MERGE_RESOLUTION|>--- conflicted
+++ resolved
@@ -100,7 +100,7 @@
 	private ArrayList<ArrayList<Region>> mRegions;
 
 	/** Gestures detector to trigger listeners callback */
-	final private GestureDetector mGestureDetector;
+	private GestureDetector mGestureDetector;
 
 	/** Listener callback on entry click */
 	private OnEntryClickListener mEntryListener;
@@ -242,12 +242,6 @@
 		mIsDrawing = false;
 		data = new ArrayList<>();
 		mRegions = new ArrayList<>();
-<<<<<<< HEAD
-=======
-		mGridType = GridType.NONE;
-		mGridNRows = DEFAULT_GRID_ROWS;
-		mGridNColumns = DEFAULT_GRID_COLUMNS;
-		mGestureDetector = new GestureDetector(ctx, new GestureListener());
 		mAnimListener = new ChartAnimationListener() {
 			@Override
 			public boolean onAnimationUpdate(ArrayList<ChartSet> data) {
@@ -259,7 +253,6 @@
 				return false;
 			}
 		};
->>>>>>> 778baaab
 	}
 
 
